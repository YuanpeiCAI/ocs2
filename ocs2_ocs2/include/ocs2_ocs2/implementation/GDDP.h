--- conflicted
+++ resolved
@@ -749,13 +749,8 @@
       dynamic_matrix_t Bm;
       ModelData::interpolate(indexAlpha, Bm, &dataCollectorPtr_->modelDataTrajectoriesStock_[i], ModelData::dynamicsInputDerivative);
       // RmInverse
-<<<<<<< HEAD
       dynamic_matrix_t RmInverse;
-      EigenLinearInterpolation<dynamic_matrix_t>::interpolate(indexAlpha, RmInverse, &dataCollectorPtr_->RmInverseTrajectoriesStock_[i]);
-=======
-      input_matrix_t RmInverse;
       LinearInterpolation::interpolate(indexAlpha, RmInverse, &dataCollectorPtr_->RmInverseTrajectoriesStock_[i]);
->>>>>>> ea9187c5
       // nablaRv
       input_vector_t nablaRv;
       LinearInterpolation::interpolate(indexAlpha, nablaRv, &nablaRvTrajectoriesStockSet_[eventTimeIndex][i]);
@@ -797,20 +792,12 @@
       dynamic_matrix_t Bm;
       ModelData::interpolate(indexAlpha, Bm, &(dataCollectorPtr_->modelDataTrajectoriesStock_[i]), ModelData::dynamicsInputDerivative);
       // RmInverse
-<<<<<<< HEAD
       dynamic_matrix_t RmInverse;
-      EigenLinearInterpolation<dynamic_matrix_t>::interpolate(indexAlpha, RmInverse, &dataCollectorPtr_->RmInverseTrajectoriesStock_[i]);
+      LinearInterpolation::interpolate(indexAlpha, RmInverse, &dataCollectorPtr_->RmInverseTrajectoriesStock_[i]);
       // DmProjected
       dynamic_matrix_t DmProjected;
-      ModelData::LinearInterpolation::interpolate(indexAlpha, DmProjected, &(dataCollectorPtr_->projectedModelDataTrajectoriesStock_[i]),
+      ModelData::interpolate(indexAlpha, DmProjected, &(dataCollectorPtr_->projectedModelDataTrajectoriesStock_[i]),
                                                   ModelData::stateInputEqConstrInputDerivative);
-=======
-      input_matrix_t RmInverse;
-      LinearInterpolation::interpolate(indexAlpha, RmInverse, &dataCollectorPtr_->RmInverseTrajectoriesStock_[i]);
-      // DmProjected
-      input_matrix_t DmProjected;
-      LinearInterpolation::interpolate(indexAlpha, DmProjected, &dataCollectorPtr_->DmProjectedTrajectoriesStock_[i]);
->>>>>>> ea9187c5
       // EvDevEventTimesProjected
       input_vector_t EvDevEventTimeProjected;
       LinearInterpolation::interpolate(indexAlpha, EvDevEventTimeProjected,
