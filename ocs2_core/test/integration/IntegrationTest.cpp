/******************************************************************************
Copyright (c) 2017, Farbod Farshidian. All rights reserved.

Redistribution and use in source and binary forms, with or without
modification, are permitted provided that the following conditions are met:

* Redistributions of source code must retain the above copyright notice, this
  list of conditions and the following disclaimer.

* Redistributions in binary form must reproduce the above copyright notice,
  this list of conditions and the following disclaimer in the documentation
  and/or other materials provided with the distribution.

* Neither the name of the copyright holder nor the names of its
  contributors may be used to endorse or promote products derived from
  this software without specific prior written permission.

THIS SOFTWARE IS PROVIDED BY THE COPYRIGHT HOLDERS AND CONTRIBUTORS "AS IS"
AND ANY EXPRESS OR IMPLIED WARRANTIES, INCLUDING, BUT NOT LIMITED TO, THE
IMPLIED WARRANTIES OF MERCHANTABILITY AND FITNESS FOR A PARTICULAR PURPOSE ARE
DISCLAIMED. IN NO EVENT SHALL THE COPYRIGHT HOLDER OR CONTRIBUTORS BE LIABLE
FOR ANY DIRECT, INDIRECT, INCIDENTAL, SPECIAL, EXEMPLARY, OR CONSEQUENTIAL
DAMAGES (INCLUDING, BUT NOT LIMITED TO, PROCUREMENT OF SUBSTITUTE GOODS OR
SERVICES; LOSS OF USE, DATA, OR PROFITS; OR BUSINESS INTERRUPTION) HOWEVER
CAUSED AND ON ANY THEORY OF LIABILITY, WHETHER IN CONTRACT, STRICT LIABILITY,
OR TORT (INCLUDING NEGLIGENCE OR OTHERWISE) ARISING IN ANY WAY OUT OF THE USE
OF THIS SOFTWARE, EVEN IF ADVISED OF THE POSSIBILITY OF SUCH DAMAGE.
******************************************************************************/

#include <gtest/gtest.h>

#include <fstream>
#include <memory>
<<<<<<< HEAD
#include "ocs2_core/control/LinearController.h"
#include "ocs2_core/dynamics/LinearSystemDynamics.h"
#include "ocs2_core/integration/Integrator.h"
=======

#include <ocs2_core/control/LinearController.h>
#include <ocs2_core/dynamics/LinearSystemDynamics.h>
#include <ocs2_core/integration/Integrator.h>
>>>>>>> 9c18c76c

using namespace ocs2;

template <class Integrator>
void testSecondOrderSystem() {
  Eigen::Matrix2d A;
  A << -2, -1,  // clang-format off
        1,  0;  // clang-format on
  Eigen::Vector2d B;
  B << 1, 0;

  typedef LinearSystemDynamics<2, 1> SecondOrderSystem;
  ControlledSystemBase<2, 1>::Ptr sys = ControlledSystemBase<2, 1>::Ptr(new SecondOrderSystem(A, B));

  const double t0 = 0.0;
  const double t1 = 10.0;
  SecondOrderSystem::scalar_array_t cntTimeStamp{0, 10};
  SecondOrderSystem::input_vector_array_t uff(2, SecondOrderSystem::input_vector_t::Ones());
  SecondOrderSystem::input_state_matrix_array_t k(2, SecondOrderSystem::input_state_matrix_t::Zero());

  using controller_t = ocs2::LinearController<2, 1>;
  auto controller = std::unique_ptr<controller_t>(new controller_t(cntTimeStamp, uff, k));

  sys->setController(controller.get());

  ControlledSystemBase<2, 1>::Ptr sysClone1(sys->clone());
  ASSERT_TRUE(sysClone1.unique());

  std::vector<double> timeTrajectory1, timeTrajectory2;
  std::vector<Eigen::Vector2d, Eigen::aligned_allocator<Eigen::Vector2d>> stateTrajectory1, stateTrajectory2, stateTrajectory3;

  Eigen::Vector2d x0;
  x0.setZero();
  const double dt = 0.05;

  // Adaptive time integrator
  Integrator odeAdaptive;
  Observer<2> observer1(&stateTrajectory1, &timeTrajectory1);
  odeAdaptive.integrate_adaptive(*sys, observer1, x0, t0, t1);

  EXPECT_NEAR(timeTrajectory1.front(), t0, 1e-6);
  EXPECT_NEAR(timeTrajectory1.back(), t1, 1e-6);
  EXPECT_TRUE(stateTrajectory1.front().isApprox(x0, 1e-6));
  EXPECT_NEAR(stateTrajectory1.back()(1), 1.0, 1e-3);

  // Equidistant time integrator
  Integrator odeConst;
  Observer<2> observer2(&stateTrajectory2, &timeTrajectory2);
  odeConst.integrate_const(*sys, observer2, x0, t0, t1, dt);

  EXPECT_NEAR(timeTrajectory2.front(), t0, 1e-6);
  EXPECT_NEAR(timeTrajectory2.back(), t1, 1e-6);
  EXPECT_TRUE(stateTrajectory2.front().isApprox(x0, 1e-6));
  EXPECT_NEAR(stateTrajectory2.back()(1), 1.0, 1e-3);

  // Integrator with given time trajectory
  Integrator odeTime;
  Observer<2> observer3(&stateTrajectory3);

  // integrate with given time trajectory
  odeTime.integrate_times(*sys, observer3, x0, timeTrajectory1.begin(), timeTrajectory1.end());

  EXPECT_NEAR(stateTrajectory3.back()(1), 1.0, 1e-3);
}

TEST(IntegrationTest, SecondOrderSystem_ODE45) {
  testSecondOrderSystem<ODE45<2>>();
}

TEST(IntegrationTest, SecondOrderSystem_AdamsBashfort) {
  const size_t order = 5;
  using AdamBashforth = IntegratorAdamsBashforth<2, order>;
  testSecondOrderSystem<AdamBashforth>();
}

#if (BOOST_VERSION / 100000 == 1 && BOOST_VERSION / 100 % 1000 > 55)

TEST(IntegrationTest, SecondOrderSystem_AdamsBashfortMoulton) {
  const size_t order = 5;
  using AdamsBashforthMoulton = IntegratorAdamsBashforthMoulton<2, order>;
  testSecondOrderSystem<AdamsBashforthMoulton>();
<<<<<<< HEAD
}

#endif

TEST(IntegrationTest, model_data_test) {
  Eigen::Matrix2d A;
  A << -2, -1, 1, 0;
  Eigen::Vector2d B;
  B << 1, 0;

  typedef LinearSystemDynamics<2, 1> SecondOrderSystem;
  ControlledSystemBase<2, 1>::Ptr sys = ControlledSystemBase<2, 1>::Ptr(new SecondOrderSystem(A, B));

  SecondOrderSystem::scalar_array_t cntTimeStamp{0, 10};
  SecondOrderSystem::input_vector_array_t uff(2, SecondOrderSystem::input_vector_t::Ones());
  SecondOrderSystem::input_state_matrix_array_t k(2, SecondOrderSystem::input_state_matrix_t::Zero());

  using controller_t = ocs2::LinearController<2, 1>;
  auto controller = std::unique_ptr<controller_t>(new controller_t(cntTimeStamp, uff, k));
  sys->setController(controller.get());

  ODE45<2> integrator;  // integrate adaptive

  std::vector<double> timeTrajectory;
  std::vector<Eigen::Matrix<double, 2, 1>, Eigen::aligned_allocator<Eigen::Matrix<double, 2, 1>>> stateTrajectory;
  ModelDataBase::array_t modelDataTrajectory;

  Eigen::Matrix<double, 2, 1> x0;
  x0.setZero();

  // integrate adaptive
  sys->resetNumFunctionCalls();

  Observer<2> observer(&stateTrajectory, &timeTrajectory, &modelDataTrajectory);
  integrator.integrate_adaptive(*sys, observer, x0, 0.0, 10.0);

  Eigen::Vector2d dynamics;
  sys->systemFunction()(x0, dynamics, timeTrajectory.front());
  EXPECT_TRUE(modelDataTrajectory.front().dynamics_.isApprox(dynamics, 1e-3));

  EXPECT_EQ(modelDataTrajectory.size(), stateTrajectory.size())
      << "MESSAGE: ModelData trajectory size is not equal to state trajectory size!";

  for (int i = 0; i < stateTrajectory.size(); i++) {
    ASSERT_FLOAT_EQ(modelDataTrajectory[i].time_, timeTrajectory[i])
        << "MESSAGE: ModelData trajectory time does not match the time trajectory!";
  }
=======
>>>>>>> 9c18c76c
}

TEST(IntegrationTest, integratorType_from_string) {
  IntegratorType type = integrator_type::fromString("ODE45");
  EXPECT_EQ(type, IntegratorType::ODE45);
}

<<<<<<< HEAD
TEST(IntegrationTest, integratorType_to_string) {
  std::string name = integrator_type::toString(IntegratorType::ODE45);
  EXPECT_EQ(name, "ODE45");
}

int main(int argc, char** argv) {
  testing::InitGoogleTest(&argc, argv);
  return RUN_ALL_TESTS();
=======
TEST(IntegrationTest, integratorType_from_string) {
  IntegratorType type = integrator_type::fromString("ODE45");
  EXPECT_EQ(type, IntegratorType::ODE45);
}

TEST(IntegrationTest, integratorType_to_string) {
  std::string name = integrator_type::toString(IntegratorType::ODE45);
  EXPECT_EQ(name, "ODE45");
>>>>>>> 9c18c76c
}<|MERGE_RESOLUTION|>--- conflicted
+++ resolved
@@ -31,16 +31,10 @@
 
 #include <fstream>
 #include <memory>
-<<<<<<< HEAD
-#include "ocs2_core/control/LinearController.h"
-#include "ocs2_core/dynamics/LinearSystemDynamics.h"
-#include "ocs2_core/integration/Integrator.h"
-=======
 
 #include <ocs2_core/control/LinearController.h>
 #include <ocs2_core/dynamics/LinearSystemDynamics.h>
 #include <ocs2_core/integration/Integrator.h>
->>>>>>> 9c18c76c
 
 using namespace ocs2;
 
@@ -122,7 +116,6 @@
   const size_t order = 5;
   using AdamsBashforthMoulton = IntegratorAdamsBashforthMoulton<2, order>;
   testSecondOrderSystem<AdamsBashforthMoulton>();
-<<<<<<< HEAD
 }
 
 #endif
@@ -170,25 +163,8 @@
     ASSERT_FLOAT_EQ(modelDataTrajectory[i].time_, timeTrajectory[i])
         << "MESSAGE: ModelData trajectory time does not match the time trajectory!";
   }
-=======
->>>>>>> 9c18c76c
 }
 
-TEST(IntegrationTest, integratorType_from_string) {
-  IntegratorType type = integrator_type::fromString("ODE45");
-  EXPECT_EQ(type, IntegratorType::ODE45);
-}
-
-<<<<<<< HEAD
-TEST(IntegrationTest, integratorType_to_string) {
-  std::string name = integrator_type::toString(IntegratorType::ODE45);
-  EXPECT_EQ(name, "ODE45");
-}
-
-int main(int argc, char** argv) {
-  testing::InitGoogleTest(&argc, argv);
-  return RUN_ALL_TESTS();
-=======
 TEST(IntegrationTest, integratorType_from_string) {
   IntegratorType type = integrator_type::fromString("ODE45");
   EXPECT_EQ(type, IntegratorType::ODE45);
@@ -197,5 +173,4 @@
 TEST(IntegrationTest, integratorType_to_string) {
   std::string name = integrator_type::toString(IntegratorType::ODE45);
   EXPECT_EQ(name, "ODE45");
->>>>>>> 9c18c76c
 }