/******************************************************************************
Copyright (c) 2017, Farbod Farshidian. All rights reserved.

Redistribution and use in source and binary forms, with or without
modification, are permitted provided that the following conditions are met:

* Redistributions of source code must retain the above copyright notice, this
  list of conditions and the following disclaimer.

* Redistributions in binary form must reproduce the above copyright notice,
  this list of conditions and the following disclaimer in the documentation
  and/or other materials provided with the distribution.

* Neither the name of the copyright holder nor the names of its
  contributors may be used to endorse or promote products derived from
  this software without specific prior written permission.

THIS SOFTWARE IS PROVIDED BY THE COPYRIGHT HOLDERS AND CONTRIBUTORS "AS IS"
AND ANY EXPRESS OR IMPLIED WARRANTIES, INCLUDING, BUT NOT LIMITED TO, THE
IMPLIED WARRANTIES OF MERCHANTABILITY AND FITNESS FOR A PARTICULAR PURPOSE ARE
DISCLAIMED. IN NO EVENT SHALL THE COPYRIGHT HOLDER OR CONTRIBUTORS BE LIABLE
FOR ANY DIRECT, INDIRECT, INCIDENTAL, SPECIAL, EXEMPLARY, OR CONSEQUENTIAL
DAMAGES (INCLUDING, BUT NOT LIMITED TO, PROCUREMENT OF SUBSTITUTE GOODS OR
SERVICES; LOSS OF USE, DATA, OR PROFITS; OR BUSINESS INTERRUPTION) HOWEVER
CAUSED AND ON ANY THEORY OF LIABILITY, WHETHER IN CONTRACT, STRICT LIABILITY,
OR TORT (INCLUDING NEGLIGENCE OR OTHERWISE) ARISING IN ANY WAY OUT OF THE USE
OF THIS SOFTWARE, EVEN IF ADVISED OF THE POSSIBILITY OF SUCH DAMAGE.
******************************************************************************/

#pragma once

#include <atomic>
#include <limits>
#include <memory>
#include <utility>

#include <ocs2_core/Types.h>
#include <ocs2_core/integration/OdeBase.h>

namespace ocs2 {

/**
 * System event ID. all values are negative.
 */
enum sys_event_id {
  killIntegration = -1,  //!< killIntegration: kill integration due to an external signal.
  maxCall = -2           //!< maximum number of function calls.
};

/**
 * Event handler class for ode solvers.
 */
class SystemEventHandler {
 public:
  /**
   * Default constructor
   */
  SystemEventHandler() = default;

  /**
   * Default destructor
   */
  virtual ~SystemEventHandler() = default;

  /**
   * Checks whether an event is activated. If true, the method should also return
   * a "Non-Negative" ID which indicates the a unique ID for the active events.
   *
   * @param [in] system: System dynamics
   * @param [in] time: The current time.
   * @param [in] state: The current state vector.
   * @return pair of event flag and eventID
   */
  virtual std::pair<bool, size_t> checkEvent(OdeBase& system, scalar_t time, const vector_t& state);

  /**
   * The operation should be performed if an event is activated.
   *
   * @param [in] system: System dynamics
   * @param [in] time: The current time.
   * @param [in] state: The current state vector.
   */
<<<<<<< HEAD
  void handleEvent(OdeBase& system, scalar_t time, const vector_t& state);
=======
  void handleEvent(system_t& system, scalar_t time, const state_vector_t& state) {
    if (killIntegration_) {
      throw std::runtime_error("Integration terminated due to an external signal triggered by a program.");
    }

    // derived class events
    size_t eventID;
    bool event;
    std::tie(event, eventID) = this->checkEvent(system, time, state);
    if (event) {
      throw eventID;
    }
  }
>>>>>>> f80c23a5

  /**
   * Resets the class.
   */
  virtual void reset();

<<<<<<< HEAD
  /**
   * Sets the maximum number of integration points per a second for ode solvers.
   *
   * @param [in] maxNumSteps: maximum number of integration points
   */
  void setMaxNumSteps(int maxNumSteps);

=======
>>>>>>> f80c23a5
 public:
  std::atomic_bool killIntegration_ = {false};
};

}  // namespace ocs2<|MERGE_RESOLUTION|>--- conflicted
+++ resolved
@@ -80,39 +80,13 @@
    * @param [in] time: The current time.
    * @param [in] state: The current state vector.
    */
-<<<<<<< HEAD
   void handleEvent(OdeBase& system, scalar_t time, const vector_t& state);
-=======
-  void handleEvent(system_t& system, scalar_t time, const state_vector_t& state) {
-    if (killIntegration_) {
-      throw std::runtime_error("Integration terminated due to an external signal triggered by a program.");
-    }
-
-    // derived class events
-    size_t eventID;
-    bool event;
-    std::tie(event, eventID) = this->checkEvent(system, time, state);
-    if (event) {
-      throw eventID;
-    }
-  }
->>>>>>> f80c23a5
 
   /**
    * Resets the class.
    */
   virtual void reset();
 
-<<<<<<< HEAD
-  /**
-   * Sets the maximum number of integration points per a second for ode solvers.
-   *
-   * @param [in] maxNumSteps: maximum number of integration points
-   */
-  void setMaxNumSteps(int maxNumSteps);
-
-=======
->>>>>>> f80c23a5
  public:
   std::atomic_bool killIntegration_ = {false};
 };
