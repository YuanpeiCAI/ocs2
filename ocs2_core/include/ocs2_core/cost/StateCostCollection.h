/******************************************************************************
Copyright (c) 2020, Farbod Farshidian. All rights reserved.

Redistribution and use in source and binary forms, with or without
modification, are permitted provided that the following conditions are met:

* Redistributions of source code must retain the above copyright notice, this
  list of conditions and the following disclaimer.

* Redistributions in binary form must reproduce the above copyright notice,
  this list of conditions and the following disclaimer in the documentation
  and/or other materials provided with the distribution.

* Neither the name of the copyright holder nor the names of its
  contributors may be used to endorse or promote products derived from
  this software without specific prior written permission.

THIS SOFTWARE IS PROVIDED BY THE COPYRIGHT HOLDERS AND CONTRIBUTORS "AS IS"
AND ANY EXPRESS OR IMPLIED WARRANTIES, INCLUDING, BUT NOT LIMITED TO, THE
IMPLIED WARRANTIES OF MERCHANTABILITY AND FITNESS FOR A PARTICULAR PURPOSE ARE
DISCLAIMED. IN NO EVENT SHALL THE COPYRIGHT HOLDER OR CONTRIBUTORS BE LIABLE
FOR ANY DIRECT, INDIRECT, INCIDENTAL, SPECIAL, EXEMPLARY, OR CONSEQUENTIAL
DAMAGES (INCLUDING, BUT NOT LIMITED TO, PROCUREMENT OF SUBSTITUTE GOODS OR
SERVICES; LOSS OF USE, DATA, OR PROFITS; OR BUSINESS INTERRUPTION) HOWEVER
CAUSED AND ON ANY THEORY OF LIABILITY, WHETHER IN CONTRACT, STRICT LIABILITY,
OR TORT (INCLUDING NEGLIGENCE OR OTHERWISE) ARISING IN ANY WAY OUT OF THE USE
OF THIS SOFTWARE, EVEN IF ADVISED OF THE POSSIBILITY OF SUCH DAMAGE.
******************************************************************************/

#pragma once

#include <ocs2_core/Types.h>
#include <ocs2_core/misc/Collection.h>
#include <ocs2_core/reference/TargetTrajectories.h>

#include "StateCost.h"

namespace ocs2 {

/**
 * Cost function combining a collection of cost terms.
 *
 * This class collects a variable number of cost terms and provides methods to get the
 * summed cost values and quadratic approximations. Each cost term can be accessed through its
 * string name and can be activated or deactivated.
 */
class StateCostCollection : public Collection<StateCost> {
 public:
  StateCostCollection() = default;
  virtual ~StateCostCollection() = default;
  virtual StateCostCollection* clone() const;

  /** Get state-only cost value */
<<<<<<< HEAD
  virtual scalar_t getValue(scalar_t time, const vector_t& state, const CostDesiredTrajectories& desiredTrajectory,
                            const PreComputation& preComp) const;

  /** Get state-only cost quadratic approximation */
  virtual ScalarFunctionQuadraticApproximation getQuadraticApproximation(scalar_t time, const vector_t& state,
                                                                         const CostDesiredTrajectories& desiredTrajectory,
                                                                         const PreComputation& preComp) const;
=======
  virtual scalar_t getValue(scalar_t time, const vector_t& state, const TargetTrajectories& targetTrajectories) const;

  /** Get state-only cost quadratic approximation */
  virtual ScalarFunctionQuadraticApproximation getQuadraticApproximation(scalar_t time, const vector_t& state,
                                                                         const TargetTrajectories& targetTrajectories) const;
>>>>>>> 4d1dc884

 protected:
  /** Copy constructor */
  StateCostCollection(const StateCostCollection& other);
};

}  // namespace ocs2<|MERGE_RESOLUTION|>--- conflicted
+++ resolved
@@ -51,21 +51,13 @@
   virtual StateCostCollection* clone() const;
 
   /** Get state-only cost value */
-<<<<<<< HEAD
-  virtual scalar_t getValue(scalar_t time, const vector_t& state, const CostDesiredTrajectories& desiredTrajectory,
+  virtual scalar_t getValue(scalar_t time, const vector_t& state, const TargetTrajectories& targetTrajectories,
                             const PreComputation& preComp) const;
 
   /** Get state-only cost quadratic approximation */
   virtual ScalarFunctionQuadraticApproximation getQuadraticApproximation(scalar_t time, const vector_t& state,
-                                                                         const CostDesiredTrajectories& desiredTrajectory,
+                                                                         const TargetTrajectories& targetTrajectories,
                                                                          const PreComputation& preComp) const;
-=======
-  virtual scalar_t getValue(scalar_t time, const vector_t& state, const TargetTrajectories& targetTrajectories) const;
-
-  /** Get state-only cost quadratic approximation */
-  virtual ScalarFunctionQuadraticApproximation getQuadraticApproximation(scalar_t time, const vector_t& state,
-                                                                         const TargetTrajectories& targetTrajectories) const;
->>>>>>> 4d1dc884
 
  protected:
   /** Copy constructor */
