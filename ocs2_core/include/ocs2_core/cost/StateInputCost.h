--- conflicted
+++ resolved
@@ -48,22 +48,13 @@
   virtual bool isActive(scalar_t time) const { return true; }
 
   /** Get cost term value */
-<<<<<<< HEAD
-  virtual scalar_t getValue(scalar_t time, const vector_t& state, const vector_t& input, const CostDesiredTrajectories& desiredTrajectory,
+  virtual scalar_t getValue(scalar_t time, const vector_t& state, const vector_t& input, const TargetTrajectories& targetTrajectories,
                             const PreComputation& preComp) const = 0;
 
   /** Get cost term quadratic approximation */
   virtual ScalarFunctionQuadraticApproximation getQuadraticApproximation(scalar_t time, const vector_t& state, const vector_t& input,
-                                                                         const CostDesiredTrajectories& desiredTrajectory,
+                                                                         const TargetTrajectories& targetTrajectories,
                                                                          const PreComputation& preComp) const = 0;
-=======
-  virtual scalar_t getValue(scalar_t time, const vector_t& state, const vector_t& input,
-                            const TargetTrajectories& targetTrajectories) const = 0;
-
-  /** Get cost term quadratic approximation */
-  virtual ScalarFunctionQuadraticApproximation getQuadraticApproximation(scalar_t time, const vector_t& state, const vector_t& input,
-                                                                         const TargetTrajectories& targetTrajectories) const = 0;
->>>>>>> 4d1dc884
 
  protected:
   StateInputCost(const StateInputCost& rhs) = default;
