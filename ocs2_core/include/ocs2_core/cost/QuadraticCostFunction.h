--- conflicted
+++ resolved
@@ -63,17 +63,10 @@
 	 * - \f$ \Phi = 0.5(x-x_{f})' Q_{f} (x-x_{f}) \f$.
 	 * @param [in] Q: \f$ Q \f$
 	 * @param [in] R: \f$ R \f$
-<<<<<<< HEAD
 	 * @param [in] xNominalIntermediate: \f$ x_{n}\f$
 	 * @param [in] uNominalIntermediate: \f$ u_{n}\f$
 	 * @param [in] xNominalFinal: \f$ x_{f}\f$
 	 * @param [in] QFinal: \f$ Q_{f}\f$
-=======
-	 * @param [in] xNominalIntermediate: \f$ x_{nominal}\f$
-	 * @param [in] uNominalIntermediate: \f$ u_{nominal}\f$
-	 * @param [in] xNominalFinal: \f$ x_{final}\f$
-	 * @param [in] QFinal: \f$ Q_{final}\f$
->>>>>>> 5a016bfb
 	 */
 	QuadraticCostFunction(
 			const state_matrix_t& Q,
@@ -206,7 +199,7 @@
      */
 	virtual void getIntermediateCostDerivativeInput(input_vector_t& dLdu) override {
 
-		dLdu = R_ * uIntermediateDeviation_ + P_ * xIntermediateDeviation_;
+		dLdu = R_ * uDeviation_ + P_ * xDeviation_;
 	}
 
     /**
