/******************************************************************************
Copyright (c) 2017, Farbod Farshidian. All rights reserved.

Redistribution and use in source and binary forms, with or without
modification, are permitted provided that the following conditions are met:

* Redistributions of source code must retain the above copyright notice, this
  list of conditions and the following disclaimer.

* Redistributions in binary form must reproduce the above copyright notice,
  this list of conditions and the following disclaimer in the documentation
  and/or other materials provided with the distribution.

* Neither the name of the copyright holder nor the names of its
  contributors may be used to endorse or promote products derived from
  this software without specific prior written permission.

THIS SOFTWARE IS PROVIDED BY THE COPYRIGHT HOLDERS AND CONTRIBUTORS "AS IS"
AND ANY EXPRESS OR IMPLIED WARRANTIES, INCLUDING, BUT NOT LIMITED TO, THE
IMPLIED WARRANTIES OF MERCHANTABILITY AND FITNESS FOR A PARTICULAR PURPOSE ARE
DISCLAIMED. IN NO EVENT SHALL THE COPYRIGHT HOLDER OR CONTRIBUTORS BE LIABLE
FOR ANY DIRECT, INDIRECT, INCIDENTAL, SPECIAL, EXEMPLARY, OR CONSEQUENTIAL
DAMAGES (INCLUDING, BUT NOT LIMITED TO, PROCUREMENT OF SUBSTITUTE GOODS OR
SERVICES; LOSS OF USE, DATA, OR PROFITS; OR BUSINESS INTERRUPTION) HOWEVER
CAUSED AND ON ANY THEORY OF LIABILITY, WHETHER IN CONTRACT, STRICT LIABILITY,
OR TORT (INCLUDING NEGLIGENCE OR OTHERWISE) ARISING IN ANY WAY OUT OF THE USE
OF THIS SOFTWARE, EVEN IF ADVISED OF THE POSSIBILITY OF SUCH DAMAGE.
******************************************************************************/

#pragma once

#include <Eigen/Dense>
#include <Eigen/StdVector>
#include <vector>

#include "ocs2_core/Types.h"

namespace ocs2 {

/**
 * This class defines the types which are used throughout this package.
 *
 * @tparam STATE_DIM: Dimension of the state space.
 * @tparam INPUT_DIM: Dimension of the control input space.
 */
template <int STATE_DIM, int INPUT_DIM>
class Dimensions {
 public:
  EIGEN_MAKE_ALIGNED_OPERATOR_NEW

  /**
   * Enum for Dimensions
   */
  enum DIMS {
    /** The State space dimension. */
    STATE_DIM_ = STATE_DIM,
    /** The control input space dimension. */
    INPUT_DIM_ = INPUT_DIM,
    /** The maximum permitted number of state-input constraints. */
    MAX_CONSTRAINT1_DIM_ = INPUT_DIM,
    /** The maximum permitted number of state-only constraints. */
    MAX_CONSTRAINT2_DIM_ = INPUT_DIM
  };

  /* Forward types for backwards compatibility, use types in ocs2_core/Types.h instead */
  using size_array_t = ocs2::size_array_t;
  using size_array2_t = ocs2::size_array2_t;
  using scalar_t = ocs2::scalar_t;
  using scalar_array_t = ocs2::scalar_array_t;
  using scalar_array2_t = ocs2::scalar_array2_t;
  using scalar_array3_t = ocs2::scalar_array3_t;
  using dynamic_vector_t = ocs2::dynamic_vector_t;
  using dynamic_vector_array_t = ocs2::dynamic_vector_array_t;
  using dynamic_vector_array2_t = ocs2::dynamic_vector_array2_t;
  using dynamic_matrix_t = ocs2::dynamic_matrix_t;
  using dynamic_matrix_array_t = ocs2::dynamic_matrix_array_t;
  using dynamic_matrix_array2_t = ocs2::dynamic_matrix_array2_t;
  using eigen_scalar_t = ocs2::eigen_scalar_t;
  using eigen_scalar_array_t = ocs2::eigen_scalar_array_t;
  using eigen_scalar_array2_t = ocs2::eigen_scalar_array2_t;
  using eigen_scalar_array3_t = ocs2::eigen_scalar_array3_t;

  /** Fixed-size state vector type with size \f$ n_x \f$ . */
  using state_vector_t = Eigen::Matrix<scalar_t, STATE_DIM, 1>;
  /** State vector trajectory type. */
  using state_vector_array_t = std::vector<state_vector_t, Eigen::aligned_allocator<state_vector_t>>;
  /** Array of state vector trajectory type. */
  using state_vector_array2_t = std::vector<state_vector_array_t, Eigen::aligned_allocator<state_vector_array_t>>;
  /** Array of arrays of state vector trajectory type. */
  using state_vector_array3_t = std::vector<state_vector_array2_t, Eigen::aligned_allocator<state_vector_array2_t>>;

  /** Fixed-size state matrix type with size \f$ n_x * n_x \f$ . */
  using state_matrix_t = Eigen::Matrix<scalar_t, STATE_DIM, STATE_DIM>;
  /** State matrix trajectory type. */
  using state_matrix_array_t = std::vector<state_matrix_t, Eigen::aligned_allocator<state_matrix_t>>;
  /** Array of state matrix trajectory type. */
  using state_matrix_array2_t = std::vector<state_matrix_array_t, Eigen::aligned_allocator<state_matrix_array_t>>;
  /** Array of arrays of state matrix trajectory type. */
  using state_matrix_array3_t = std::vector<state_matrix_array2_t, Eigen::aligned_allocator<state_matrix_array2_t>>;

  /** Fixed-size state-input matrix type with size \f$ n_x * n_u \f$ . */
  using state_input_matrix_t = Eigen::Matrix<scalar_t, STATE_DIM, INPUT_DIM>;
  /** State-input matrix trajectory type. */
  using state_input_matrix_array_t = std::vector<state_input_matrix_t, Eigen::aligned_allocator<state_input_matrix_t>>;
  /** Array of state-input matrix trajectory type. */
  using state_input_matrix_array2_t = std::vector<state_input_matrix_array_t, Eigen::aligned_allocator<state_input_matrix_array_t>>;
  /** Array of arrays of state-input matrix trajectory type. */
  using state_input_matrix_array3_t = std::vector<state_input_matrix_array2_t, Eigen::aligned_allocator<state_input_matrix_array2_t>>;

  /** Fixed-size input_state matrix type with size \f$ n_u * n_x \f$ . */
  using input_state_matrix_t = Eigen::Matrix<scalar_t, INPUT_DIM, STATE_DIM>;
  /** Input_state matrix trajectory type. */
  using input_state_matrix_array_t = std::vector<input_state_matrix_t, Eigen::aligned_allocator<input_state_matrix_t>>;
  /** Array of input_state matrix trajectory type. */
  using input_state_matrix_array2_t = std::vector<input_state_matrix_array_t, Eigen::aligned_allocator<input_state_matrix_array_t>>;
  /** Array of arrays of input_state matrix trajectory type. */
  using input_state_matrix_array3_t = std::vector<input_state_matrix_array2_t, Eigen::aligned_allocator<input_state_matrix_array2_t>>;

  /** Fixed-size control input vector type with size \f$ n_u \f$ . */
  using input_vector_t = Eigen::Matrix<scalar_t, INPUT_DIM, 1>;
  /** Control input vector trajectory type. */
  using input_vector_array_t = std::vector<input_vector_t, Eigen::aligned_allocator<input_vector_t>>;
  /** Array of control input vector trajectory type. */
  using input_vector_array2_t = std::vector<input_vector_array_t, Eigen::aligned_allocator<input_vector_array_t>>;
  /** Array of arrays of control input vector trajectory type. */
  using input_vector_array3_t = std::vector<input_vector_array2_t, Eigen::aligned_allocator<input_vector_array2_t>>;

  /** Fixed-size control input matrix type with size \f$ n_u \f$ . */
  using input_matrix_t = Eigen::Matrix<scalar_t, INPUT_DIM, INPUT_DIM>;
  /** Control input matrix trajectory type. */
  using input_matrix_array_t = std::vector<input_matrix_t, Eigen::aligned_allocator<input_matrix_t>>;
  /** Array of control input matrix trajectory type. */
  using input_matrix_array2_t = std::vector<input_matrix_array_t, Eigen::aligned_allocator<input_matrix_array_t>>;
  /** Array of arrays of control input matrix trajectory type. */
  using input_matrix_array3_t = std::vector<input_matrix_array2_t, Eigen::aligned_allocator<input_matrix_array2_t>>;

<<<<<<< HEAD
  /** Dynamic-size vector type. */
  using dynamic_vector_t = Eigen::Matrix<scalar_t, Eigen::Dynamic, 1>;
  /** Dynamic vector's trajectory type. */
  using dynamic_vector_array_t = std::vector<dynamic_vector_t, Eigen::aligned_allocator<dynamic_vector_t>>;
  /** Array of dynamic vector's trajectory type. */
  using dynamic_vector_array2_t = std::vector<dynamic_vector_array_t, Eigen::aligned_allocator<dynamic_vector_array_t>>;
  /** Array of arrays of dynamic vector's trajectory type. */
  using dynamic_vector_array3_t = std::vector<dynamic_vector_array2_t, Eigen::aligned_allocator<dynamic_vector_array2_t>>;

  /** Dynamic-size matrix type. */
  using dynamic_matrix_t = Eigen::Matrix<scalar_t, Eigen::Dynamic, Eigen::Dynamic>;
  /** Dynamic matrix's trajectory type. */
  using dynamic_matrix_array_t = std::vector<dynamic_matrix_t, Eigen::aligned_allocator<dynamic_matrix_t>>;
  /** Array of dynamic matrix's trajectory type. */
  using dynamic_matrix_array2_t = std::vector<dynamic_matrix_array_t, Eigen::aligned_allocator<dynamic_matrix_array_t>>;
  /** Array of arrays of dynamic matrix's trajectory type. */
  using dynamic_matrix_array3_t = std::vector<dynamic_matrix_array2_t, Eigen::aligned_allocator<dynamic_matrix_array2_t>>;

=======
>>>>>>> 2a256c57
  /** Dynamic-size by n_x matrix type. */
  using dynamic_state_matrix_t = Eigen::Matrix<scalar_t, Eigen::Dynamic, STATE_DIM>;
  /** Dynamic-state matrix trajectory type. */
  using dynamic_state_matrix_array_t = std::vector<dynamic_state_matrix_t, Eigen::aligned_allocator<dynamic_state_matrix_t>>;
  /** Array of dynamic-state matrix trajectory type. */
  using dynamic_state_matrix_array2_t = std::vector<dynamic_state_matrix_array_t, Eigen::aligned_allocator<dynamic_state_matrix_array_t>>;

  /** n_x by dynamic-size matrix type. */
  using state_dynamic_matrix_t = Eigen::Matrix<scalar_t, STATE_DIM, Eigen::Dynamic>;
  /** state_dynamic matrix trajectory type. */
  using state_dynamic_matrix_array_t = std::vector<state_dynamic_matrix_t, Eigen::aligned_allocator<state_dynamic_matrix_t>>;
  /** Array of state_dynamic matrix trajectory type. */
  using state_dynamic_matrix_array2_t = std::vector<state_dynamic_matrix_array_t, Eigen::aligned_allocator<state_dynamic_matrix_array_t>>;

  /** Dynamic-size by n_u matrix type. */
  using dynamic_input_matrix_t = Eigen::Matrix<scalar_t, Eigen::Dynamic, INPUT_DIM>;
  /** Dynamic-input matrix trajectory type. */
  using dynamic_input_matrix_array_t = std::vector<dynamic_input_matrix_t, Eigen::aligned_allocator<dynamic_input_matrix_t>>;
  /** Array of dynamic-input matrix trajectory type. */
  using dynamic_input_matrix_array2_t = std::vector<dynamic_input_matrix_array_t, Eigen::aligned_allocator<dynamic_input_matrix_array_t>>;

  /** n_u by dynamic-size matrix type. */
  using input_dynamic_matrix_t = Eigen::Matrix<scalar_t, Eigen::Dynamic, INPUT_DIM>;
  /** input_dynamic matrix trajectory type. */
  using input_dynamic_matrix_array_t = std::vector<input_dynamic_matrix_t, Eigen::aligned_allocator<input_dynamic_matrix_t>>;
  /** Array of input_dynamic matrix trajectory type. */
  using input_dynamic_matrix_array2_t = std::vector<input_dynamic_matrix_array_t, Eigen::aligned_allocator<input_dynamic_matrix_array_t>>;

  /** Fixed-size vector type with size \f$ n_x^2 \f$ . */
  using state_matrix_vectorized_t = Eigen::Matrix<scalar_t, STATE_DIM * STATE_DIM, 1>;

  /** Fixed-size vector of state-input constraints (i.e. type-1 constraint) with size \f$ {n_c}_1 \f$ . */
  using constraint1_vector_t = Eigen::Matrix<scalar_t, MAX_CONSTRAINT1_DIM_, 1>;
  /** Type-1 constraint (state-input constraint) vector trajectory type. */
  using constraint1_vector_array_t = std::vector<constraint1_vector_t, Eigen::aligned_allocator<constraint1_vector_t>>;
  /** Array of type-1 constraint (state-input constraint) vector trajectory type. */
  using constraint1_vector_array2_t = std::vector<constraint1_vector_array_t, Eigen::aligned_allocator<constraint1_vector_array_t>>;

  /** Fixed-size Matrix of state-input constraints (i.e. type-1 constraint) with size \f$ {n_c}_1 * {n_c}_1 \f$ . */
  using constraint1_matrix_t = Eigen::Matrix<scalar_t, MAX_CONSTRAINT1_DIM_, 1>;
  /** Type-1 constraint (state-input constraint) matrix trajectory type. */
  using constraint1_matrix_array_t = std::vector<constraint1_matrix_t, Eigen::aligned_allocator<constraint1_matrix_t>>;
  /** Array of type-1 constraint (state-input constraint) matrix trajectory type. */
  using constraint1_matrix_array2_t = std::vector<constraint1_matrix_array_t, Eigen::aligned_allocator<constraint1_matrix_array_t>>;

  /** Fixed-size type-1 constraint by state matrix type with size \f$ {n_c}_1 * n_x \f$ . */
  using constraint1_state_matrix_t = Eigen::Matrix<scalar_t, MAX_CONSTRAINT1_DIM_, STATE_DIM>;
  /** Constraint1_state matrix trajectory type. */
  using constraint1_state_matrix_array_t = std::vector<constraint1_state_matrix_t, Eigen::aligned_allocator<constraint1_state_matrix_t>>;
  /** Array of constraint1_state matrix trajectory type. */
  using constraint1_state_matrix_array2_t =
      std::vector<constraint1_state_matrix_array_t, Eigen::aligned_allocator<constraint1_state_matrix_array_t>>;

  /** Fixed-size type-1 constraint by control input matrix type with size \f$ {n_c}_1 * n_u \f$ . */
  using constraint1_input_matrix_t = Eigen::Matrix<scalar_t, MAX_CONSTRAINT1_DIM_, INPUT_DIM>;
  /** constraint1_input matrix trajectory type. */
  using constraint1_input_matrix_array_t = std::vector<constraint1_input_matrix_t, Eigen::aligned_allocator<constraint1_input_matrix_t>>;
  /** Array of constraint1_input matrix trajectory type. */
  using constraint1_input_matrix_array2_t =
      std::vector<constraint1_input_matrix_array_t, Eigen::aligned_allocator<constraint1_input_matrix_array_t>>;

  /** Fixed-size control input by type-1 constraint type with size \f$ n_u * {n_c}_1 \f$ . */
  using input_constraint1_matrix_t = Eigen::Matrix<scalar_t, INPUT_DIM, MAX_CONSTRAINT1_DIM_>;
  /** Input-constraint1 matrix trajectory type. */
  using input_constraint1_matrix_array_t = std::vector<input_constraint1_matrix_t, Eigen::aligned_allocator<input_constraint1_matrix_t>>;
  /** Array of Input-constraint1 matrix trajectory type. */
  using input_constraint1_matrix_array2_t =
      std::vector<input_constraint1_matrix_array_t, Eigen::aligned_allocator<input_constraint1_matrix_array_t>>;

  /** Fixed-size vector of state-only constraints (i.e. type-2 constraint) with size \f$ {n_c}_2 \f$ . */
  using constraint2_vector_t = Eigen::Matrix<scalar_t, MAX_CONSTRAINT2_DIM_, 1>;
  /** Type-2 constraint (state-only constraint) vector trajectory type. */
  using constraint2_vector_array_t = std::vector<constraint2_vector_t, Eigen::aligned_allocator<constraint2_vector_t>>;
  /** Array of type-2 constraint (state-only constraint) vector trajectory type. */
  using constraint2_vector_array2_t = std::vector<constraint2_vector_array_t, Eigen::aligned_allocator<constraint2_vector_array_t>>;

  /** Fixed-size type-2 constraint by state matrix type with size \f$ {n_c}_2 * n_x \f$ . */
  using constraint2_state_matrix_t = Eigen::Matrix<scalar_t, MAX_CONSTRAINT2_DIM_, STATE_DIM>;
  /** Constraint2_state matrix trajectory type. */
  using constraint2_state_matrix_array_t = std::vector<constraint2_state_matrix_t, Eigen::aligned_allocator<constraint2_state_matrix_t>>;
  /** Array of constraint2_state matrix trajectory type. */
  using constraint2_state_matrix_array2_t =
      std::vector<constraint2_state_matrix_array_t, Eigen::aligned_allocator<constraint2_state_matrix_array_t>>;
};

}  // namespace ocs2<|MERGE_RESOLUTION|>--- conflicted
+++ resolved
@@ -134,27 +134,6 @@
   /** Array of arrays of control input matrix trajectory type. */
   using input_matrix_array3_t = std::vector<input_matrix_array2_t, Eigen::aligned_allocator<input_matrix_array2_t>>;
 
-<<<<<<< HEAD
-  /** Dynamic-size vector type. */
-  using dynamic_vector_t = Eigen::Matrix<scalar_t, Eigen::Dynamic, 1>;
-  /** Dynamic vector's trajectory type. */
-  using dynamic_vector_array_t = std::vector<dynamic_vector_t, Eigen::aligned_allocator<dynamic_vector_t>>;
-  /** Array of dynamic vector's trajectory type. */
-  using dynamic_vector_array2_t = std::vector<dynamic_vector_array_t, Eigen::aligned_allocator<dynamic_vector_array_t>>;
-  /** Array of arrays of dynamic vector's trajectory type. */
-  using dynamic_vector_array3_t = std::vector<dynamic_vector_array2_t, Eigen::aligned_allocator<dynamic_vector_array2_t>>;
-
-  /** Dynamic-size matrix type. */
-  using dynamic_matrix_t = Eigen::Matrix<scalar_t, Eigen::Dynamic, Eigen::Dynamic>;
-  /** Dynamic matrix's trajectory type. */
-  using dynamic_matrix_array_t = std::vector<dynamic_matrix_t, Eigen::aligned_allocator<dynamic_matrix_t>>;
-  /** Array of dynamic matrix's trajectory type. */
-  using dynamic_matrix_array2_t = std::vector<dynamic_matrix_array_t, Eigen::aligned_allocator<dynamic_matrix_array_t>>;
-  /** Array of arrays of dynamic matrix's trajectory type. */
-  using dynamic_matrix_array3_t = std::vector<dynamic_matrix_array2_t, Eigen::aligned_allocator<dynamic_matrix_array2_t>>;
-
-=======
->>>>>>> 2a256c57
   /** Dynamic-size by n_x matrix type. */
   using dynamic_state_matrix_t = Eigen::Matrix<scalar_t, Eigen::Dynamic, STATE_DIM>;
   /** Dynamic-state matrix trajectory type. */
