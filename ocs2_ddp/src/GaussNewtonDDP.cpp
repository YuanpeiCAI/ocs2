--- conflicted
+++ resolved
@@ -52,21 +52,11 @@
 /******************************************************************************************************/
 /******************************************************************************************************/
 /******************************************************************************************************/
-<<<<<<< HEAD
 GaussNewtonDDP::GaussNewtonDDP(ddp::Settings ddpSettings, const RolloutBase& rollout, const OptimalControlProblem& optimalControlProblem,
                                const Initializer* initializerPtr)
       : SolverBase(),
-=======
-GaussNewtonDDP::GaussNewtonDDP(const RolloutBase* rolloutPtr, const SystemDynamicsBase* systemDynamicsPtr,
-                               const ConstraintBase* systemConstraintsPtr, const CostFunctionBase* costFunctionPtr,
-                               const Initializer* initializerPtr, ddp::Settings ddpSettings, const CostFunctionBase* heuristicsFunctionPtr)
-    : SolverBase(),
->>>>>>> a813a4dc
       ddpSettings_(std::move(ddpSettings)),
       threadPool_(std::max(ddpSettings_.nThreads_, size_t(1)) - 1, ddpSettings_.threadPriority_) {
-  // thread-pool
-  threadPoolPtr_.reset(new ThreadPool(ddpSettings_.nThreads_, ddpSettings_.threadPriority_));
-
   // Dynamics, Constraints, derivatives, and cost
   dynamicsForwardRolloutPtrStock_.reserve(ddpSettings_.nThreads_);
   initializerRolloutPtrStock_.reserve(ddpSettings_.nThreads_);
@@ -79,7 +69,7 @@
     // initialize rollout
     dynamicsForwardRolloutPtrStock_.emplace_back(rollout.clone());
 
-       // initialize initializerRollout
+    // initialize initializerRollout
     initializerRolloutPtrStock_.emplace_back(new InitializerRollout(*initializerPtr, rolloutPtr->settings()));
 
     // initialize LQ approximator
@@ -1528,6 +1518,11 @@
     std::cerr << "\n++++++++++++++++++++++++++++++++++++++++++++++++++++++\n";
   }
 
+  // infeasible learning rate adjustment scheme
+  if (!numerics::almost_ge(ddpSettings_.lineSearch_.maxStepLength_, ddpSettings_.lineSearch_.minStepLength_)) {
+    throw std::runtime_error("The maximum learning rate is smaller than the minimum learning rate.");
+  }
+
   if (partitioningTimes.empty()) {
     throw std::runtime_error("There should be at least one time partition.");
   }
