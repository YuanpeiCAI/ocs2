--- conflicted
+++ resolved
@@ -60,29 +60,6 @@
 	using BASE = ODE_Base<S_DIM_>;
 
 	typedef Dimensions<STATE_DIM, INPUT_DIM> DIMENSIONS;
-<<<<<<< HEAD
-	typedef typename DIMENSIONS::scalar_t scalar_t;
-	typedef typename DIMENSIONS::scalar_array_t scalar_array_t;
-	typedef typename DIMENSIONS::size_array_t size_array_t;
-	typedef typename DIMENSIONS::eigen_scalar_t eigen_scalar_t;
-	typedef typename DIMENSIONS::eigen_scalar_array_t eigen_scalar_array_t;
-	typedef typename DIMENSIONS::state_vector_t state_vector_t;
-	typedef typename DIMENSIONS::state_vector_array_t state_vector_array_t;
-	typedef typename DIMENSIONS::input_vector_t input_vector_t;
-	typedef typename DIMENSIONS::input_vector_array_t input_vector_array_t;
-	typedef typename DIMENSIONS::input_state_matrix_t input_state_matrix_t;
-	typedef typename DIMENSIONS::input_state_matrix_array_t input_state_matrix_array_t;
-	typedef typename DIMENSIONS::state_matrix_t state_matrix_t;
-	typedef typename DIMENSIONS::state_matrix_array_t state_matrix_array_t;
-	typedef typename DIMENSIONS::input_matrix_t input_matrix_t;
-	typedef typename DIMENSIONS::input_matrix_array_t input_matrix_array_t;
-	typedef typename DIMENSIONS::state_input_matrix_t state_input_matrix_t;
-	typedef typename DIMENSIONS::state_input_matrix_array_t state_input_matrix_array_t;
-	typedef typename DIMENSIONS::dynamic_vector_t dynamic_vector_t;
-	typedef typename DIMENSIONS::dynamic_matrix_t dynamic_matrix_t;
-	typedef typename DIMENSIONS::dynamic_matrix_array_t dynamic_matrix_array_t;
-	typedef typename DIMENSIONS::dynamic_vector_array_t dynamic_vector_array_t;
-=======
 	using scalar_t = typename DIMENSIONS::scalar_t;
 	using scalar_array_t = typename DIMENSIONS::scalar_array_t;
 	using size_array_t = typename DIMENSIONS::size_array_t;
@@ -101,7 +78,9 @@
 	using state_input_matrix_t = typename DIMENSIONS::state_input_matrix_t;
 	using state_input_matrix_array_t = typename DIMENSIONS::state_input_matrix_array_t;
 	using dynamic_vector_t = typename DIMENSIONS::dynamic_vector_t;
->>>>>>> 74c6dc32
+	using dynamic_matrix_t = typename DIMENSIONS::dynamic_matrix_t;
+	using dynamic_matrix_array_t = typename DIMENSIONS::dynamic_matrix_array_t;
+	using dynamic_vector_array_t = typename DIMENSIONS::dynamic_vector_array_t;
 
 	typedef Eigen::Matrix<scalar_t, S_DIM_, 1> s_vector_t;
 	typedef std::vector<s_vector_t, Eigen::aligned_allocator<s_vector_t> > s_vector_array_t;
@@ -235,15 +214,7 @@
 			eventTimes_.push_back((*timeStampPtr)[pastTheEndIndex - 1]);
 		}
 
-<<<<<<< HEAD
 		qFinalPtr_ = qFinalPtr;
-=======
-		for (const size_t& pastTheEndIndex : *eventsPastTheEndIndecesPtr) {
-			eventTimes_.push_back( timeStampPtr->at(pastTheEndIndex-1) );
-		}
-
-		qFinalPtr_  = qFinalPtr;
->>>>>>> 74c6dc32
 		QvFinalPtr_ = QvFinalPtr;
 		QmFinalPtr_ = QmFinalPtr;
 
@@ -305,15 +276,7 @@
 	void computeJumpMap(const scalar_t& z, const s_vector_t& state, s_vector_t& mappedState) override {
 		scalar_t time = switchingTimeFinal_ - scalingFactor_ * z;
 
-<<<<<<< HEAD
 		size_t index = Lookup::findFirstIndexWithinTol(eventTimes_, time);
-=======
-		size_t index = find(eventTimes_, time);
-
-		if (index == eventTimes_.size()) {
-			throw std::runtime_error("The Riccati state jump time is not defined.");
-		}
->>>>>>> 74c6dc32
 
 		s_vector_t allSsJump;
 		convert2Vector((*QmFinalPtr_)[index], (*QvFinalPtr_)[index], (*qFinalPtr_)[index], allSsJump);
@@ -408,74 +371,6 @@
 		convert2Vector(Qm_, Qv_, q_, derivatives);
 	}
 
-<<<<<<< HEAD
-=======
-protected:
-	/**
-	 * Makes the matrix PSD.
-	 * @tparam Derived type.
-	 * @param [out] squareMatrix: The matrix to become PSD.
-	 * @return boolean
-	 */
-	template <typename Derived>
-	static bool makePSD(Eigen::MatrixBase<Derived>& squareMatrix) {
-
-		if (squareMatrix.rows() != squareMatrix.cols()) {  throw std::runtime_error("Not a square matrix: makePSD() method is for square matrix.");
-		}
-
-		Eigen::SelfAdjointEigenSolver<Derived> eig(squareMatrix, Eigen::EigenvaluesOnly);
-		Eigen::VectorXd lambda = eig.eigenvalues();
-
-		bool hasNegativeEigenValue = false;
-		for (size_t j=0; j<lambda.size() ; j++) {
-			if (lambda(j) < 0.0) {
-				hasNegativeEigenValue = true;
-				lambda(j) = 1e-6;
-			}
-		}
-
-		if (hasNegativeEigenValue) {
-			eig.compute(squareMatrix, Eigen::ComputeEigenvectors);
-			squareMatrix = eig.eigenvectors() * lambda.asDiagonal() * eig.eigenvectors().inverse();
-		} else {
-			squareMatrix = 0.5*(squareMatrix+squareMatrix.transpose()).eval();
-		}
-
-		return hasNegativeEigenValue;
-	}
-
-	template<class InputIterator, class T>
-	InputIterator find (InputIterator first, InputIterator last, const T& val)
-	{
-	  while (first!=last) {
-	    if (*first==val) { return first;
-		}
-	    ++first;
-	  }
-	  return last;
-	}
-
-	/**
-	 * finds the index of an element in dataArray which is equal to value (epsilone distance)
-	 * @param [in] dataArray: data array
-	 * @param [in] value: enquiry value
-	 * @return: index
-	 */
-	size_t find(const std::vector<double>& dataArray, const double& value) {
-
-		size_t index = dataArray.size();
-
-		for (size_t i=0; i<dataArray.size(); i++) {
-			if (std::abs(dataArray[i]-value)<1e-5) {
-				index = i;
-				break;
-			}
-		}
-
-		return index;
-	}
-
->>>>>>> 74c6dc32
 private:
 	bool useMakePSD_;
 	bool normalizeTime_;
