/******************************************************************************
Copyright (c) 2017, Farbod Farshidian. All rights reserved.

Redistribution and use in source and binary forms, with or without
modification, are permitted provided that the following conditions are met:

* Redistributions of source code must retain the above copyright notice, this
  list of conditions and the following disclaimer.

* Redistributions in binary form must reproduce the above copyright notice,
  this list of conditions and the following disclaimer in the documentation
  and/or other materials provided with the distribution.

* Neither the name of the copyright holder nor the names of its
  contributors may be used to endorse or promote products derived from
  this software without specific prior written permission.

THIS SOFTWARE IS PROVIDED BY THE COPYRIGHT HOLDERS AND CONTRIBUTORS "AS IS"
AND ANY EXPRESS OR IMPLIED WARRANTIES, INCLUDING, BUT NOT LIMITED TO, THE
IMPLIED WARRANTIES OF MERCHANTABILITY AND FITNESS FOR A PARTICULAR PURPOSE ARE
DISCLAIMED. IN NO EVENT SHALL THE COPYRIGHT HOLDER OR CONTRIBUTORS BE LIABLE
FOR ANY DIRECT, INDIRECT, INCIDENTAL, SPECIAL, EXEMPLARY, OR CONSEQUENTIAL
DAMAGES (INCLUDING, BUT NOT LIMITED TO, PROCUREMENT OF SUBSTITUTE GOODS OR
SERVICES; LOSS OF USE, DATA, OR PROFITS; OR BUSINESS INTERRUPTION) HOWEVER
CAUSED AND ON ANY THEORY OF LIABILITY, WHETHER IN CONTRACT, STRICT LIABILITY,
OR TORT (INCLUDING NEGLIGENCE OR OTHERWISE) ARISING IN ANY WAY OUT OF THE USE
OF THIS SOFTWARE, EVEN IF ADVISED OF THE POSSIBILITY OF SUCH DAMAGE.
******************************************************************************/

namespace ocs2
{

/******************************************************************************************************/
/******************************************************************************************************/
/******************************************************************************************************/
template <size_t STATE_DIM, size_t INPUT_DIM, class LOGIC_RULES_T>
SLQ_BASE<STATE_DIM, INPUT_DIM, LOGIC_RULES_T>::SLQ_BASE(
		const controlled_system_base_t* systemDynamicsPtr,
		const derivatives_base_t* systemDerivativesPtr,
		const constraint_base_t* systemConstraintsPtr,
		const cost_function_base_t* costFunctionPtr,
		const operating_trajectories_base_t* operatingTrajectoriesPtr,
		const SLQ_Settings& settings /*= SLQ_Settings()*/,
		const LOGIC_RULES_T* logicRulesPtr /*= nullptr*/,
		const cost_function_base_t* heuristicsFunctionPtr /* = nullptr*/)

		: BASE(systemDynamicsPtr,
				systemDerivativesPtr,
				systemConstraintsPtr,
				costFunctionPtr,
				operatingTrajectoriesPtr,
				settings.ddpSettings_,
				settings.rolloutSettings_,
				logicRulesPtr,
				heuristicsFunctionPtr,
				"SLQ")
		, settings_(settings)
{
	// State triggered
	state_dynamicsForwardRolloutPtrStock_.resize(BASE::ddpSettings_.nThreads_);
	for (size_t i=0; i<BASE::ddpSettings_.nThreads_; i++) {

		state_dynamicsForwardRolloutPtrStock_[i].reset( new state_triggered_rollout_t(
				*systemDynamicsPtr, BASE::rolloutSettings_, "SLQ") );

	} // end of i loop


	// for controller design
	BmFunc_.resize(BASE::ddpSettings_.nThreads_);
	PmFunc_.resize(BASE::ddpSettings_.nThreads_);
	RmInverseFunc_.resize(BASE::ddpSettings_.nThreads_);
	RvFunc_.resize(BASE::ddpSettings_.nThreads_);
	EvProjectedFunc_.resize(BASE::ddpSettings_.nThreads_);
	CmProjectedFunc_.resize(BASE::ddpSettings_.nThreads_);
	DmProjectedFunc_.resize(BASE::ddpSettings_.nThreads_);

	// Riccati Solver
	SmFuncs_.resize(BASE::ddpSettings_.nThreads_);
	riccatiEquationsPtrStock_.clear();
	riccatiEquationsPtrStock_.reserve(BASE::ddpSettings_.nThreads_);
	errorEquationPtrStock_.clear();
	errorEquationPtrStock_.reserve(BASE::ddpSettings_.nThreads_);
	riccatiEventPtrStock_.clear();
	riccatiEventPtrStock_.reserve(BASE::ddpSettings_.nThreads_);
	errorEventPtrStock_.clear();
	errorEventPtrStock_.reserve(BASE::ddpSettings_.nThreads_);
	riccatiIntegratorPtrStock_.clear();
	riccatiIntegratorPtrStock_.reserve(BASE::ddpSettings_.nThreads_);
	errorIntegratorPtrStock_.clear();
	errorIntegratorPtrStock_.reserve(BASE::ddpSettings_.nThreads_);

	for (size_t i=0; i<BASE::ddpSettings_.nThreads_; i++)  {

<<<<<<< HEAD
		typedef Eigen::aligned_allocator<riccati_equations_t> riccati_equations_alloc_t;
		riccatiEquationsPtrStock_.emplace_back(
=======
		using riccati_equations_alloc_t = Eigen::aligned_allocator<riccati_equations_t>;
		riccatiEquationsPtrStock_.push_back( std::move(
>>>>>>> 74c6dc32
				std::allocate_shared<riccati_equations_t, riccati_equations_alloc_t>(riccati_equations_alloc_t(),
						BASE::ddpSettings_.useMakePSD_,
						BASE::ddpSettings_.addedRiccatiDiagonal_,
						true, /*normalizeTime*/
						settings_.preComputeRiccatiTerms_) );

<<<<<<< HEAD
		typedef Eigen::aligned_allocator<error_equation_t> error_equation_alloc_t;
		errorEquationPtrStock_.emplace_back(
				std::allocate_shared<error_equation_t, error_equation_alloc_t>(error_equation_alloc_t()) );

		typedef SystemEventHandler<riccati_equations_t::S_DIM_> riccati_event_handler_t;
		typedef Eigen::aligned_allocator<riccati_event_handler_t> riccati_event_handler_alloc_t;
		riccatiEventPtrStock_.emplace_back(
				std::allocate_shared<riccati_event_handler_t, riccati_event_handler_alloc_t>(riccati_event_handler_alloc_t()) );

		typedef SystemEventHandler<STATE_DIM> error_event_handler_t;
		typedef Eigen::aligned_allocator<error_event_handler_t> error_event_handler_alloc_t;
		errorEventPtrStock_.emplace_back(
				std::allocate_shared<error_event_handler_t, error_event_handler_alloc_t>(error_event_handler_alloc_t()) );
=======
		using error_equation_alloc_t = Eigen::aligned_allocator<error_equation_t>;
		errorEquationPtrStock_.push_back( std::move(
				std::allocate_shared<error_equation_t, error_equation_alloc_t>(error_equation_alloc_t(),
						BASE::ddpSettings_.useMakePSD_,
						BASE::ddpSettings_.addedRiccatiDiagonal_) ) );

		using slq_riccati_equations_alloc_t = Eigen::aligned_allocator<slq_riccati_equations_t>;
		slqRiccatiEquationsPtrStock_.push_back( std::move(
				std::allocate_shared<slq_riccati_equations_t, slq_riccati_equations_alloc_t>(slq_riccati_equations_alloc_t(),
						BASE::ddpSettings_.useMakePSD_,
						BASE::ddpSettings_.addedRiccatiDiagonal_) ) );

		using riccati_event_handler_t = SystemEventHandler<riccati_equations_t::S_DIM_>;
		using riccati_event_handler_alloc_t = Eigen::aligned_allocator<riccati_event_handler_t>;
		riccatiEventPtrStock_.push_back( std::move(
				std::allocate_shared<riccati_event_handler_t, riccati_event_handler_alloc_t>(riccati_event_handler_alloc_t()) ) );

		using error_event_handler_t = SystemEventHandler<STATE_DIM>;
		using error_event_handler_alloc_t = Eigen::aligned_allocator<error_event_handler_t>;
		errorEventPtrStock_.push_back( std::move(
				std::allocate_shared<error_event_handler_t, error_event_handler_alloc_t>(error_event_handler_alloc_t()) ) );

		using slqRiccati_event_handler_t = SystemEventHandler<slq_riccati_equations_t::S_DIM_>;
		using slqRiccati_event_handler_alloc_t = Eigen::aligned_allocator<slqRiccati_event_handler_t>;
		slqRiccatiEventPtrStock_.push_back( std::move(
				std::allocate_shared<slqRiccati_event_handler_t, slqRiccati_event_handler_alloc_t>(slqRiccati_event_handler_alloc_t()) ) );
>>>>>>> 74c6dc32

		switch(settings_.RiccatiIntegratorType_) {

		case DIMENSIONS::RICCATI_INTEGRATOR_TYPE::ODE45 : {
			riccatiIntegratorPtrStock_.emplace_back(
					new ODE45<riccati_equations_t::S_DIM_>(riccatiEquationsPtrStock_.back(), riccatiEventPtrStock_.back()) );
			errorIntegratorPtrStock_.emplace_back(
					new ODE45<STATE_DIM>(errorEquationPtrStock_.back(), errorEventPtrStock_.back()) );
			break;
		}
		/*note: this case is not yet working. It would most likely work if we had an adaptive time adams-bashforth integrator */
		case DIMENSIONS::RICCATI_INTEGRATOR_TYPE::ADAMS_BASHFORTH : {
			throw std::runtime_error("This ADAMS_BASHFORTH is not implemented for Riccati Integrator.");
			break;
		}
		case DIMENSIONS::RICCATI_INTEGRATOR_TYPE::BULIRSCH_STOER : {
			riccatiIntegratorPtrStock_.emplace_back(
					new IntegratorBulirschStoer<riccati_equations_t::S_DIM_>(riccatiEquationsPtrStock_.back(), riccatiEventPtrStock_.back()) );
			errorIntegratorPtrStock_.emplace_back(
					new IntegratorBulirschStoer<STATE_DIM>(errorEquationPtrStock_.back(), errorEventPtrStock_.back()) );
			break;
		}
		default:
			throw (std::runtime_error("Riccati equation integrator type specified wrongly."));
		}

	}  // end of i loop

	hamiltonianEquationPtrStock_.clear();
	hamiltonianEquationPtrStock_.reserve(BASE::ddpSettings_.nThreads_);
	hamiltonianIntegratorPtrStock_.clear();
	hamiltonianIntegratorPtrStock_.reserve(BASE::ddpSettings_.nThreads_);

	hamiltonianIncrementEquationPtrStock_.clear();
	hamiltonianIncrementEquationPtrStock_.reserve(BASE::ddpSettings_.nThreads_);
	hamiltonianIncrementIntegratorPtrStock_.clear();
	hamiltonianIncrementIntegratorPtrStock_.reserve(BASE::ddpSettings_.nThreads_);

	for (size_t i=0; i<BASE::ddpSettings_.nThreads_; i++)  {
		hamiltonianEquationPtrStock_.emplace_back(
				new hamiltonian_equation_t());
		hamiltonianIntegratorPtrStock_.emplace_back(
				new ODE45<hamiltonian_equation_t::LTI_DIM_>(hamiltonianEquationPtrStock_[i]));

		hamiltonianIncrementEquationPtrStock_.emplace_back(
				new hamiltonian_increment_equation_t());
		hamiltonianIncrementIntegratorPtrStock_.emplace_back(
				new ODE45<hamiltonian_increment_equation_t::LTI_DIM_>(hamiltonianIncrementEquationPtrStock_[i]));
	}  // end of i loop

}

/******************************************************************************************************/
/******************************************************************************************************/
/******************************************************************************************************/
template <size_t STATE_DIM, size_t INPUT_DIM, class LOGIC_RULES_T>
void SLQ_BASE<STATE_DIM, INPUT_DIM, LOGIC_RULES_T>::approximateOptimalControlProblem()  {

	for (size_t i=0; i<BASE::numPartitions_; i++) {
		size_t N = BASE::nominalTimeTrajectoriesStock_[i].size();
		// resizing the new variables containers
		// for constraints
		DmDagerTrajectoryStock_[i].resize(N);
		AmConstrainedTrajectoryStock_[i].resize(N);
		QmConstrainedTrajectoryStock_[i].resize(N);
		QvConstrainedTrajectoryStock_[i].resize(N);
		EvProjectedTrajectoryStock_[i].resize(N);
		CmProjectedTrajectoryStock_[i].resize(N);
		DmProjectedTrajectoryStock_[i].resize(N);
        RmInverseTrajectoryStock_[i].resize(N);
<<<<<<< HEAD
		if (BASE::ddpSettings_.useRiccatiSolver_==true) {
			RmInvConstrainedCholTrajectoryStock_[i].resize(N);
=======
		if (BASE::ddpSettings_.useRiccatiSolver_) {
			RmConstrainedTrajectoryStock_[i].resize(N);
>>>>>>> 74c6dc32
		} else {
			BmConstrainedTrajectoryStock_[i].resize(N);
			PmConstrainedTrajectoryStock_[i].resize(N);
			RvConstrainedTrajectoryStock_[i].resize(N);
		}
	}  // end of i loop

	// base method should be called after the resizes
	BASE::approximateOptimalControlProblem();
}

/******************************************************************************************************/
/******************************************************************************************************/
/******************************************************************************************************/
template <size_t STATE_DIM, size_t INPUT_DIM, class LOGIC_RULES_T>
void SLQ_BASE<STATE_DIM, INPUT_DIM, LOGIC_RULES_T>::approximateLQWorker(
		size_t workerIndex,
		const size_t& partitionIndex,
		const size_t& timeIndex)  {

	// unconstrained LQ problem
	BASE::approximateUnconstrainedLQWorker(workerIndex, partitionIndex, timeIndex);

	const scalar_t stateConstraintPenalty = BASE::ddpSettings_.stateConstraintPenaltyCoeff_ *
				pow(BASE::ddpSettings_.stateConstraintPenaltyBase_, BASE::iteration_);

	// modify the unconstrained LQ coefficients to constrained ones
	approximateConstrainedLQWorker(workerIndex, partitionIndex, timeIndex, stateConstraintPenalty);

	// calculate an LQ approximate of the event times process.
	BASE::approximateEventsLQWorker(workerIndex, partitionIndex, timeIndex, stateConstraintPenalty);
}

/******************************************************************************************************/
/******************************************************************************************************/
/******************************************************************************************************/
template<size_t STATE_DIM, size_t INPUT_DIM, class LOGIC_RULES_T>
void SLQ_BASE<STATE_DIM, INPUT_DIM, LOGIC_RULES_T>::approximateConstrainedLQWorker(
		size_t workerIndex,
		const size_t &i,
		const size_t &k,
		const scalar_t &stateConstraintPenalty) {

	// constraint type 2 coefficients
	const size_t &nc2 = BASE::nc2TrajectoriesStock_[i][k];
	if (nc2 > 0) {
		BASE::qTrajectoryStock_[i][k] += 0.5 * stateConstraintPenalty *
				BASE::HvTrajectoryStock_[i][k].head(nc2).transpose() * BASE::HvTrajectoryStock_[i][k].head(nc2);
		BASE::QvTrajectoryStock_[i][k] += stateConstraintPenalty *
				BASE::FmTrajectoryStock_[i][k].topRows(nc2).transpose() * BASE::HvTrajectoryStock_[i][k].head(nc2);
		BASE::QmTrajectoryStock_[i][k] += stateConstraintPenalty *
				BASE::FmTrajectoryStock_[i][k].topRows(nc2).transpose() * BASE::FmTrajectoryStock_[i][k].topRows(nc2);
	}

	// Inequality constraints
	if (BASE::ncIneqTrajectoriesStock_[i][k] > 0) {
		scalar_t p;
		state_vector_t dpdx;
		input_vector_t dpdu;
		state_matrix_t ddpdxdx;
		input_matrix_t ddpdudu;
		input_state_matrix_t ddpdudx;
		BASE::penaltyPtrStock_[workerIndex]->getPenaltyCost(BASE::hTrajectoryStock_[i][k], p);
		BASE::penaltyPtrStock_[workerIndex]->getPenaltyCostDerivativeState(
				BASE::hTrajectoryStock_[i][k], BASE::dhdxTrajectoryStock_[i][k],
				dpdx);
		BASE::penaltyPtrStock_[workerIndex]->getPenaltyCostDerivativeInput(
				BASE::hTrajectoryStock_[i][k], BASE::dhduTrajectoryStock_[i][k],
				dpdu);
		BASE::penaltyPtrStock_[workerIndex]->getPenaltyCostSecondDerivativeState(
				BASE::hTrajectoryStock_[i][k], BASE::dhdxTrajectoryStock_[i][k], BASE::ddhdxdxTrajectoryStock_[i][k],
				ddpdxdx);
		BASE::penaltyPtrStock_[workerIndex]->getPenaltyCostSecondDerivativeInput(
				BASE::hTrajectoryStock_[i][k], BASE::dhduTrajectoryStock_[i][k], BASE::ddhduduTrajectoryStock_[i][k],
				ddpdudu);
		BASE::penaltyPtrStock_[workerIndex]->getPenaltyCostDerivativeInputState(
				BASE::hTrajectoryStock_[i][k],
				BASE::dhdxTrajectoryStock_[i][k],
				BASE::dhduTrajectoryStock_[i][k],
				BASE::ddhdudxTrajectoryStock_[i][k],
				ddpdudx);
		BASE::qTrajectoryStock_[i][k][0] += p; // q is a 1x1 matrix, so access it with [0]
		BASE::QvTrajectoryStock_[i][k] += dpdx;
		BASE::QmTrajectoryStock_[i][k] += ddpdxdx;
		BASE::RvTrajectoryStock_[i][k] += dpdu;
		BASE::RmTrajectoryStock_[i][k] += ddpdudu;
		BASE::PmTrajectoryStock_[i][k] += ddpdudx;

		// checking the numerical stability again
<<<<<<< HEAD
		if (BASE::ddpSettings_.checkNumericalStability_ == true) {
=======
		if (BASE::ddpSettings_.checkNumericalStability_){
>>>>>>> 74c6dc32
			try {
				if (!BASE::qTrajectoryStock_[i][k].allFinite()) {
					throw std::runtime_error("Intermediate cost is is not finite.");
				}
				if (!BASE::QvTrajectoryStock_[i][k].allFinite()) {
					throw std::runtime_error("Intermediate cost first derivative w.r.t. state is is not finite.");
				}
				if (!BASE::QmTrajectoryStock_[i][k].allFinite()) {
					throw std::runtime_error("Intermediate cost second derivative w.r.t. state is is not finite.");
				}
				if (!BASE::QmTrajectoryStock_[i][k].isApprox(BASE::QmTrajectoryStock_[i][k].transpose())) {
					throw std::runtime_error("Intermediate cost second derivative w.r.t. state is is not self-adjoint.");
				}
				if (BASE::QmTrajectoryStock_[i][k].eigenvalues().real().minCoeff() < -Eigen::NumTraits<scalar_t>::epsilon()) {
					throw std::runtime_error("Q matrix is not positive semi-definite. It's smallest eigenvalue is " +
<<<<<<< HEAD
							std::to_string(BASE::QmTrajectoryStock_[i][k].eigenvalues().real().minCoeff()) + ".");
				if (!BASE::RvTrajectoryStock_[i][k].allFinite())
=======
											 std::to_string(BASE::QmTrajectoryStock_[i][k].eigenvalues().real().minCoeff()) + ".");
				}
				if (!BASE::RvTrajectoryStock_[i][k].allFinite()) {
>>>>>>> 74c6dc32
					throw std::runtime_error("Intermediate cost first derivative w.r.t. input is is not finite.");
				}
				if (!BASE::RmTrajectoryStock_[i][k].allFinite()) {
					throw std::runtime_error("Intermediate cost second derivative w.r.t. input is is not finite.");
				}
				if (!BASE::RmTrajectoryStock_[i][k].isApprox(BASE::RmTrajectoryStock_[i][k].transpose())) {
					throw std::runtime_error("Intermediate cost second derivative w.r.t. input is is not self-adjoint.");
				}
				if (!BASE::PmTrajectoryStock_[i][k].allFinite()) {
					throw std::runtime_error("Intermediate cost second derivative w.r.t. input-state is is not finite.");
				}
				if (BASE::RmTrajectoryStock_[i][k].ldlt().rcond() < Eigen::NumTraits<scalar_t>::epsilon()) {
					throw std::runtime_error("R matrix is not invertible. It's reciprocal condition number is " +
<<<<<<< HEAD
							std::to_string(BASE::RmTrajectoryStock_[i][k].ldlt().rcond()) + ".");
				if (BASE::RmTrajectoryStock_[i][k].eigenvalues().real().minCoeff()
						< Eigen::NumTraits<scalar_t>::epsilon())
					throw std::runtime_error("R matrix is not positive definite. It's smallest eigenvalue is " +
							std::to_string(BASE::RmTrajectoryStock_[i][k].eigenvalues().real().minCoeff()) + ".");
			} catch (const std::exception &error) {
=======
											 std::to_string(BASE::RmTrajectoryStock_[i][k].ldlt().rcond()) + ".");
				}
				if (BASE::RmTrajectoryStock_[i][k].eigenvalues().real().minCoeff() < Eigen::NumTraits<scalar_t>::epsilon()) {
					throw std::runtime_error("R matrix is not positive definite. It's smallest eigenvalue is " +
											 std::to_string(BASE::RmTrajectoryStock_[i][k].eigenvalues().real().minCoeff()) + ".");
				}
			} catch(const std::exception& error)  {
>>>>>>> 74c6dc32
				std::cerr << "After adding inequality constraint penalty" << std::endl;
				std::cerr << "what(): " << error.what() << " at time " << BASE::nominalTimeTrajectoriesStock_[i][k] << " [sec]." << std::endl;
				std::cerr << "x: " << BASE::nominalStateTrajectoriesStock_[i][k].transpose() << std::endl;
				std::cerr << "u: " << BASE::nominalInputTrajectoriesStock_[i][k].transpose() << std::endl;
				std::cerr << "q: " << BASE::qTrajectoryStock_[i][k] << std::endl;
				std::cerr << "Qv: " << BASE::QvTrajectoryStock_[i][k].transpose() << std::endl;
				std::cerr << "Qm: \n" << BASE::QmTrajectoryStock_[i][k] << std::endl;
				std::cerr << "Rv: " << BASE::RvTrajectoryStock_[i][k].transpose() << std::endl;
				std::cerr << "Rm: \n" << BASE::RmTrajectoryStock_[i][k] << std::endl;
				std::cerr << "Pm: \n" << BASE::PmTrajectoryStock_[i][k] << std::endl;
				exit(0);
			}
		}
	}

	// Compute R inverse after inequalities are added to the cost
	// Compute it through the cholesky decomposition as we can reuse the factorization later on
	input_matrix_t RinvChol;
	LinearAlgebra::computeLinvTLinv(BASE::RmTrajectoryStock_[i][k], RinvChol);
	RmInverseTrajectoryStock_[i][k] = RinvChol * RinvChol.transpose();

	// constraint type 1 coefficients
	const size_t &nc1 = BASE::nc1TrajectoriesStock_[i][k];
	if (nc1 == 0) {
		DmDagerTrajectoryStock_[i][k].setZero();
		EvProjectedTrajectoryStock_[i][k].setZero();
		CmProjectedTrajectoryStock_[i][k].setZero();
		DmProjectedTrajectoryStock_[i][k].setZero();

		AmConstrainedTrajectoryStock_[i][k] = BASE::AmTrajectoryStock_[i][k];
		QmConstrainedTrajectoryStock_[i][k] = BASE::QmTrajectoryStock_[i][k];
		QvConstrainedTrajectoryStock_[i][k] = BASE::QvTrajectoryStock_[i][k];
<<<<<<< HEAD
		if (BASE::ddpSettings_.useRiccatiSolver_ == true) {
			RmInvConstrainedCholTrajectoryStock_[i][k] = RinvChol;
=======
		if (BASE::ddpSettings_.useRiccatiSolver_) {
			RmConstrainedTrajectoryStock_[i][k] = BASE::RmTrajectoryStock_[i][k];
>>>>>>> 74c6dc32
		} else {
			BmConstrainedTrajectoryStock_[i][k] = BASE::BmTrajectoryStock_[i][k];
			PmConstrainedTrajectoryStock_[i][k] = BASE::PmTrajectoryStock_[i][k];
			RvConstrainedTrajectoryStock_[i][k] = BASE::RvTrajectoryStock_[i][k];
		}

	} else {
		dynamic_matrix_t Cm = BASE::CmTrajectoryStock_[i][k].topRows(nc1);
		dynamic_matrix_t Dm = BASE::DmTrajectoryStock_[i][k].topRows(nc1);

		// check numerical stability_
<<<<<<< HEAD
		if (BASE::ddpSettings_.checkNumericalStability_ == true && nc1 > 0)
			if (Dm.colPivHouseholderQr().rank() != nc1) {
=======
		if (BASE::ddpSettings_.checkNumericalStability_ && nc1>0) {
			if (Dm.colPivHouseholderQr().rank()!=nc1) {
>>>>>>> 74c6dc32
				BASE::printString(">>> WARNING: The state-input constraints are rank deficient "
						"(at time " + std::to_string(BASE::nominalTimeTrajectoriesStock_[i][k]) + ")!");
			}
		}

		// Constraint projectors are obtained at once
        dynamic_matrix_t DmDager, DdaggerT_R_Ddagger_Chol, RinvConstrainedChol;
        ocs2::LinearAlgebra::computeConstraintProjection(Dm, RinvChol, DmDager, DdaggerT_R_Ddagger_Chol, RinvConstrainedChol);

		DmDagerTrajectoryStock_[i][k].leftCols(nc1) = DmDager;
		EvProjectedTrajectoryStock_[i][k].noalias() = DmDager * BASE::EvTrajectoryStock_[i][k].head(nc1);
		CmProjectedTrajectoryStock_[i][k].noalias() = DmDager * Cm;
		DmProjectedTrajectoryStock_[i][k].noalias() = DmDager * Dm;

		AmConstrainedTrajectoryStock_[i][k] = BASE::AmTrajectoryStock_[i][k];
		AmConstrainedTrajectoryStock_[i][k].noalias() -=
				BASE::BmTrajectoryStock_[i][k] * CmProjectedTrajectoryStock_[i][k];

		state_matrix_t PmTransDmDagerCm =
				BASE::PmTrajectoryStock_[i][k].transpose() * CmProjectedTrajectoryStock_[i][k];
		QmConstrainedTrajectoryStock_[i][k] =
				BASE::QmTrajectoryStock_[i][k] - PmTransDmDagerCm - PmTransDmDagerCm.transpose();
        dynamic_matrix_t Cm_RProjected_Cm_Chol = DdaggerT_R_Ddagger_Chol.transpose() * Cm;
		QmConstrainedTrajectoryStock_[i][k].noalias() += Cm_RProjected_Cm_Chol.transpose() * Cm_RProjected_Cm_Chol;

		QvConstrainedTrajectoryStock_[i][k] = BASE::QvTrajectoryStock_[i][k];
		QvConstrainedTrajectoryStock_[i][k].noalias() -=
				CmProjectedTrajectoryStock_[i][k].transpose() * BASE::RvTrajectoryStock_[i][k];

<<<<<<< HEAD
		if (BASE::ddpSettings_.useRiccatiSolver_ == true) {
			RmInvConstrainedCholTrajectoryStock_[i][k] = RinvConstrainedChol;
=======
    input_matrix_t DmNullSpaceProjection = input_matrix_t::Identity() - DmProjectedTrajectoryStock_[i][k];
    if (BASE::ddpSettings_.useRiccatiSolver_) {
			RmConstrainedTrajectoryStock_[i][k].noalias() = DmNullSpaceProjection.transpose() * BASE::RmTrajectoryStock_[i][k] * DmNullSpaceProjection;
>>>>>>> 74c6dc32
		} else {
			input_matrix_t DmNullSpaceProjection = input_matrix_t::Identity() - DmProjectedTrajectoryStock_[i][k];
			BmConstrainedTrajectoryStock_[i][k].noalias() = BASE::BmTrajectoryStock_[i][k] * DmNullSpaceProjection;
			PmConstrainedTrajectoryStock_[i][k].noalias() =
					DmNullSpaceProjection.transpose() * BASE::PmTrajectoryStock_[i][k];
			RvConstrainedTrajectoryStock_[i][k].noalias() =
					DmNullSpaceProjection.transpose() * BASE::RvTrajectoryStock_[i][k];
		}

	}

	// making sure that constrained Qm is PSD
<<<<<<< HEAD
	if (BASE::ddpSettings_.useMakePSD_ == true)
		LinearAlgebra::makePSD(QmConstrainedTrajectoryStock_[i][k]);
=======
	if (BASE::ddpSettings_.useMakePSD_) {
		BASE::makePSD(QmConstrainedTrajectoryStock_[i][k]);
	}
>>>>>>> 74c6dc32
}

/******************************************************************************************************/
/******************************************************************************************************/
/******************************************************************************************************/
template <size_t STATE_DIM, size_t INPUT_DIM, class LOGIC_RULES_T>
void SLQ_BASE<STATE_DIM, INPUT_DIM, LOGIC_RULES_T>::calculateController() {

	for (size_t i=0; i<BASE::numPartitions_; i++)  {

		if (i<BASE::initActivePartition_ || i>BASE::finalActivePartition_) {
			BASE::nominalControllersStock_[i].clear();
			continue;
		}

		const size_t N = BASE::SsTimeTrajectoryStock_[i].size();

		BASE::nominalControllersStock_[i].timeStamp_ = BASE::SsTimeTrajectoryStock_[i];
		BASE::nominalControllersStock_[i].gainArray_.resize(N);
		BASE::nominalControllersStock_[i].biasArray_.resize(N);
		BASE::nominalControllersStock_[i].deltaBiasArray_.resize(N);

		// if the partition is not active
		if (N==0) {  continue;
		}

		// initialize interpolating function
		for (size_t j = 0; j<BASE::ddpSettings_.nThreads_; j++) {
			// functions for controller
			BASE::nominalStateFunc_[j].setData(&(BASE::nominalTimeTrajectoriesStock_[i]), &(BASE::nominalStateTrajectoriesStock_[i]) );
			BASE::nominalInputFunc_[j].setData(&(BASE::nominalTimeTrajectoriesStock_[i]), &(BASE::nominalInputTrajectoriesStock_[i]) );
			BmFunc_[j].setData(&(BASE::nominalTimeTrajectoriesStock_[i]), &(BASE::BmTrajectoryStock_[i]) );
			PmFunc_[j].setData(&(BASE::nominalTimeTrajectoriesStock_[i]), &(BASE::PmTrajectoryStock_[i]) );
			RmInverseFunc_[j].setData(&(BASE::nominalTimeTrajectoriesStock_[i]), &(RmInverseTrajectoryStock_[i]) );
			RvFunc_[j].setData( &(BASE::nominalTimeTrajectoriesStock_[i]), &(BASE::RvTrajectoryStock_[i]) );
			EvProjectedFunc_[j].setData(&(BASE::nominalTimeTrajectoriesStock_[i]), &(EvProjectedTrajectoryStock_[i]) );
			CmProjectedFunc_[j].setData(&(BASE::nominalTimeTrajectoriesStock_[i]), &(CmProjectedTrajectoryStock_[i]) );
			DmProjectedFunc_[j].setData(&(BASE::nominalTimeTrajectoriesStock_[i]), &(DmProjectedTrajectoryStock_[i]) );
		}  // end of j loop

		// current partition update
		BASE::constraintStepSize_ = BASE::initialControllerDesignStock_[i] ? 0.0 : BASE::ddpSettings_.constraintStepSize_;

		/*
		 * perform the calculatePartitionController for partition i
		 */
		calculatePartitionController(i);

	}  // end of i loop
}

/******************************************************************************************************/
/******************************************************************************************************/
/******************************************************************************************************/
template <size_t STATE_DIM, size_t INPUT_DIM, class LOGIC_RULES_T>
void SLQ_BASE<STATE_DIM, INPUT_DIM, LOGIC_RULES_T>::calculateControllerWorker (
		size_t workerIndex,
		const size_t& partitionIndex,
		const size_t& timeIndex)  {

	const size_t& i = partitionIndex;
	const size_t& k = timeIndex;
	const scalar_t& time = BASE::SsTimeTrajectoryStock_[i][k];

	// local variables
	state_vector_t nominalState;
	input_vector_t nominalInput;
	state_input_matrix_t Bm;
	input_state_matrix_t Pm;
	input_vector_t Rv;
	input_matrix_t RmInverse;
	input_vector_t EvProjected;
	input_state_matrix_t CmProjected;
	input_matrix_t DmProjected;

	// interpolate
	const auto greatestLessTimeStampIndex = BASE::nominalStateFunc_[workerIndex].interpolate(time, nominalState);
	BASE::nominalInputFunc_[workerIndex].interpolate(time, nominalInput, greatestLessTimeStampIndex);

	BmFunc_[workerIndex].interpolate(time, Bm, greatestLessTimeStampIndex);
	PmFunc_[workerIndex].interpolate(time, Pm, greatestLessTimeStampIndex);
	RvFunc_[workerIndex].interpolate(time, Rv, greatestLessTimeStampIndex);
	RmInverseFunc_[workerIndex].interpolate(time, RmInverse, greatestLessTimeStampIndex);
	EvProjectedFunc_[workerIndex].interpolate(time, EvProjected, greatestLessTimeStampIndex);
	CmProjectedFunc_[workerIndex].interpolate(time, CmProjected, greatestLessTimeStampIndex);
	DmProjectedFunc_[workerIndex].interpolate(time, DmProjected, greatestLessTimeStampIndex);

	input_state_matrix_t Lm  = RmInverse * (Pm + Bm.transpose()*BASE::SmTrajectoryStock_[i][k]);
	input_vector_t     Lv  = RmInverse * (Rv + Bm.transpose()*BASE::SvTrajectoryStock_[i][k]);
	input_vector_t     Lve = RmInverse * (Bm.transpose()*BASE::SveTrajectoryStock_[i][k]);

	input_matrix_t DmNullProjection = input_matrix_t::Identity()-DmProjected;
	BASE::nominalControllersStock_[i].gainArray_[k]   = -DmNullProjection * Lm - CmProjected;
	BASE::nominalControllersStock_[i].biasArray_[k] = nominalInput - BASE::nominalControllersStock_[i].gainArray_[k]*nominalState
			- BASE::constraintStepSize_ * (DmNullProjection*Lve + EvProjected);
	BASE::nominalControllersStock_[i].deltaBiasArray_[k] = -DmNullProjection*Lv;

	// checking the numerical stability of the controller parameters
	if (BASE::ddpSettings_.checkNumericalStability_){
		try {
			if (!BASE::nominalControllersStock_[i].gainArray_[k].allFinite()) {
				throw std::runtime_error("Feedback gains are unstable.");
			}
			if (!BASE::nominalControllersStock_[i].deltaBiasArray_[k].allFinite()) {
				throw std::runtime_error("feedForwardControl is unstable.");
			}
		}
		catch(const std::exception& error)  {
			std::cerr << "what(): " << error.what() << " at time " << BASE::nominalControllersStock_[i].timeStamp_[k] << " [sec]." << std::endl;
		}
	}
}

/******************************************************************************************************/
/******************************************************************************************************/
/******************************************************************************************************/
template <size_t STATE_DIM, size_t INPUT_DIM, class LOGIC_RULES_T>
void SLQ_BASE<STATE_DIM, INPUT_DIM, LOGIC_RULES_T>::solveRiccatiEquationsWorker(
		size_t workerIndex,
		const size_t& partitionIndex,
		const state_matrix_t& SmFinal,
		const state_vector_t& SvFinal,
		const eigen_scalar_t& sFinal)  {

	// set data for Riccati equations
	riccatiEquationsPtrStock_[workerIndex]->resetNumFunctionCalls();
	riccatiEquationsPtrStock_[workerIndex]->setData(
			BASE::partitioningTimes_[partitionIndex],
			BASE::partitioningTimes_[partitionIndex+1],
			&BASE::nominalTimeTrajectoriesStock_[partitionIndex],
			&AmConstrainedTrajectoryStock_[partitionIndex],
			&BASE::BmTrajectoryStock_[partitionIndex],
			&BASE::qTrajectoryStock_[partitionIndex],
			&QvConstrainedTrajectoryStock_[partitionIndex],
			&QmConstrainedTrajectoryStock_[partitionIndex],
			&BASE::RvTrajectoryStock_[partitionIndex],
			&RmInvConstrainedCholTrajectoryStock_[partitionIndex],
			&BASE::PmTrajectoryStock_[partitionIndex],
			&BASE::nominalEventsPastTheEndIndecesStock_[partitionIndex],
			&BASE::qFinalStock_[partitionIndex],
			&BASE::QvFinalStock_[partitionIndex],
			&BASE::QmFinalStock_[partitionIndex]);

	const size_t N  = BASE::nominalTimeTrajectoriesStock_[partitionIndex].size();
	const size_t NE = BASE::nominalEventsPastTheEndIndecesStock_[partitionIndex].size();

	const scalar_t scalingStart  = BASE::partitioningTimes_[partitionIndex];
	const scalar_t scalingFinal  = BASE::partitioningTimes_[partitionIndex+1];
	const scalar_t scalingFactor = scalingStart - scalingFinal;  // this is negative

	// Normalized start and final time and index for Riccati equation
	scalar_t finalNormalizedTime = (BASE::partitioningTimes_[partitionIndex]-scalingFinal) / scalingFactor; // which is 1.0
	if (partitionIndex==BASE::initActivePartition_) {
		finalNormalizedTime = (BASE::initTime_-scalingFinal) / scalingFactor;
	}
	scalar_t startNormalizedTime = (BASE::partitioningTimes_[partitionIndex+1]-scalingFinal) / scalingFactor; // which is 0.0
	if (partitionIndex==BASE::finalActivePartition_) {
		startNormalizedTime = (BASE::finalTime_-scalingFinal) / scalingFactor;
	}

	// max number of steps of integration
	size_t maxNumSteps = BASE::ddpSettings_.maxNumStepsPerSecond_ * std::max(1.0, finalNormalizedTime-startNormalizedTime);

	// clear output containers
	BASE::SsNormalizedTimeTrajectoryStock_[partitionIndex].clear();
	BASE::SsNormalizedTimeTrajectoryStock_[partitionIndex].reserve(maxNumSteps);
	typename riccati_equations_t::s_vector_array_t allSsTrajectory(0);
	allSsTrajectory.reserve(maxNumSteps);
	BASE::SsNormalizedEventsPastTheEndIndecesStock_[partitionIndex].clear();
	BASE::SsNormalizedEventsPastTheEndIndecesStock_[partitionIndex].reserve(NE);

	// final value from the previous partition Riccati equations
	typename riccati_equations_t::s_vector_t allSsFinal;
	riccati_equations_t::convert2Vector(SmFinal, SvFinal, sFinal, allSsFinal);

	// normalized switching times
	scalar_array_t SsNormalizedSwitchingTimes;
	SsNormalizedSwitchingTimes.reserve(NE+2);
	SsNormalizedSwitchingTimes.push_back(startNormalizedTime);
	for (int k=NE-1; k>=0; k--) {
		const size_t& index = BASE::nominalEventsPastTheEndIndecesStock_[partitionIndex][k];
		const scalar_t& si = BASE::nominalTimeTrajectoriesStock_[partitionIndex][index];
		SsNormalizedSwitchingTimes.push_back( (si-scalingFinal) / scalingFactor );
	}
	SsNormalizedSwitchingTimes.push_back(finalNormalizedTime);

	// integrating the Riccati equations
	for (size_t i=0; i<=NE; i++) {

		const scalar_t& beginTime = SsNormalizedSwitchingTimes[i];
		const scalar_t& endTime   = SsNormalizedSwitchingTimes[i+1];

		// solve Riccati equations if interval length is not zero (no event time at final time)
		if (beginTime < endTime) {
			riccatiIntegratorPtrStock_[workerIndex]->integrate(
					allSsFinal, beginTime, endTime,
					allSsTrajectory, BASE::SsNormalizedTimeTrajectoryStock_[partitionIndex],
					BASE::ddpSettings_.minTimeStep_,
					BASE::ddpSettings_.absTolODE_,
					BASE::ddpSettings_.relTolODE_,
					maxNumSteps,
					true);
		} else {
			BASE::SsNormalizedTimeTrajectoryStock_[partitionIndex].push_back(endTime);
			allSsTrajectory.push_back(allSsFinal);
		}

		// if not the last interval which definitely does not have any event at
		// its final time (there is no even at the beginning of partition)
		if (i < NE) {
			BASE::SsNormalizedEventsPastTheEndIndecesStock_[partitionIndex].push_back( allSsTrajectory.size() );
			riccatiEquationsPtrStock_[workerIndex]->computeJumpMap(endTime, allSsTrajectory.back(), allSsFinal);
		}

	}  // end of i loop

	// denormalizing time and constructing 'Sm', 'Sv', and 's'
	size_t NS = BASE::SsNormalizedTimeTrajectoryStock_[partitionIndex].size();
	BASE::SsTimeTrajectoryStock_[partitionIndex].resize(NS);
	BASE::SmTrajectoryStock_[partitionIndex].resize(NS);
	BASE::SvTrajectoryStock_[partitionIndex].resize(NS);
	BASE::sTrajectoryStock_[partitionIndex].resize(NS);
	for (size_t k=0; k<NS; k++) {
		riccati_equations_t::convert2Matrix(allSsTrajectory[NS-1-k],
				BASE::SmTrajectoryStock_[partitionIndex][k], BASE::SvTrajectoryStock_[partitionIndex][k], BASE::sTrajectoryStock_[partitionIndex][k]);
		BASE::SsTimeTrajectoryStock_[partitionIndex][k] = scalingFactor*BASE::SsNormalizedTimeTrajectoryStock_[partitionIndex][NS-1-k] + scalingFinal;
	}  // end of k loop

	// testing the numerical stability of the Riccati equations
	if (BASE::ddpSettings_.checkNumericalStability_) {
		for (int k=NS-1; k>=0; k--) {
			try {
				if (!BASE::SmTrajectoryStock_[partitionIndex][k].allFinite()) {  throw std::runtime_error("Sm is unstable.");
				}
				if (BASE::SmTrajectoryStock_[partitionIndex][k].eigenvalues().real().minCoeff() < -Eigen::NumTraits<scalar_t>::epsilon()) {
					throw std::runtime_error("Sm matrix is not positive semi-definite. It's smallest eigenvalue is " +
											 std::to_string(BASE::SmTrajectoryStock_[partitionIndex][k].eigenvalues().real().minCoeff()) + ".");
				}
				if (!BASE::SvTrajectoryStock_[partitionIndex][k].allFinite()) {  throw std::runtime_error("Sv is unstable.");
				}
				if (!BASE::sTrajectoryStock_[partitionIndex][k].allFinite()) {   throw std::runtime_error("s is unstable.");
				}
			}
			catch(const std::exception& error)
			{
				std::cerr << "what(): " << error.what() << " at time " << BASE::SsTimeTrajectoryStock_[partitionIndex][k] << " [sec]." << std::endl;
				for (int kp=k; kp<k+10; kp++)  {
					if (kp >= NS) { continue;
					}
					std::cerr << "Sm[" << BASE::SsTimeTrajectoryStock_[partitionIndex][kp] << "]:\n"<< BASE::SmTrajectoryStock_[partitionIndex][kp].norm() << std::endl;
					std::cerr << "Sv[" << BASE::SsTimeTrajectoryStock_[partitionIndex][kp] << "]:\t"<< BASE::SvTrajectoryStock_[partitionIndex][kp].transpose().norm() << std::endl;
					std::cerr << "s[" << BASE::SsTimeTrajectoryStock_[partitionIndex][kp] << "]: \t"<< BASE::sTrajectoryStock_[partitionIndex][kp].transpose().norm() << std::endl;
				}
				exit(0);
			}
		}
	}
}

/******************************************************************************************************/
/******************************************************************************************************/
/******************************************************************************************************/
template <size_t STATE_DIM, size_t INPUT_DIM, class LOGIC_RULES_T>
void SLQ_BASE<STATE_DIM, INPUT_DIM, LOGIC_RULES_T>::solveRiccatiEquationsForNominalTimeWorker(
		size_t workerIndex,
		const size_t& partitionIndex,
		const state_matrix_t& SmFinal,
		const state_vector_t& SvFinal,
		const eigen_scalar_t& sFinal)  {

	// set data for Riccati equations
	riccatiEquationsPtrStock_[workerIndex]->resetNumFunctionCalls();
	riccatiEquationsPtrStock_[workerIndex]->setData(
			BASE::partitioningTimes_[partitionIndex],
			BASE::partitioningTimes_[partitionIndex+1],
			&BASE::nominalTimeTrajectoriesStock_[partitionIndex],
			&AmConstrainedTrajectoryStock_[partitionIndex],
			&BASE::BmTrajectoryStock_[partitionIndex],
			&BASE::qTrajectoryStock_[partitionIndex],
			&QvConstrainedTrajectoryStock_[partitionIndex],
			&QmConstrainedTrajectoryStock_[partitionIndex],
			&BASE::RvTrajectoryStock_[partitionIndex],
			&RmInvConstrainedCholTrajectoryStock_[partitionIndex],
			&BASE::PmTrajectoryStock_[partitionIndex],
			&BASE::nominalEventsPastTheEndIndecesStock_[partitionIndex],
			&BASE::qFinalStock_[partitionIndex],
			&BASE::QvFinalStock_[partitionIndex],
			&BASE::QmFinalStock_[partitionIndex]);

	const size_t N  = BASE::nominalTimeTrajectoriesStock_[partitionIndex].size();
	const size_t NE = BASE::nominalEventsPastTheEndIndecesStock_[partitionIndex].size();

	const scalar_t scalingStart  = BASE::partitioningTimes_[partitionIndex];
	const scalar_t scalingFinal  = BASE::partitioningTimes_[partitionIndex+1];
	const scalar_t scalingFactor = scalingStart - scalingFinal;  // this is negative

	// normalized time
	BASE::SsNormalizedTimeTrajectoryStock_[partitionIndex].resize(N);
	for (size_t k=0; k<N; k++) {
		BASE::SsNormalizedTimeTrajectoryStock_[partitionIndex][N-1-k] =
				(BASE::nominalTimeTrajectoriesStock_[partitionIndex][k]-scalingFinal) / scalingFactor;
	}

	// normalized event past the index
	BASE::SsNormalizedEventsPastTheEndIndecesStock_[partitionIndex].resize(NE);
	for (size_t k=0; k<NE; k++) {
		BASE::SsNormalizedEventsPastTheEndIndecesStock_[partitionIndex][NE-1-k] =
				N - BASE::nominalEventsPastTheEndIndecesStock_[partitionIndex][k];
	}

	// max number of steps of integration
	const size_t maxNumSteps = BASE::ddpSettings_.maxNumStepsPerSecond_ *
			std::max(1.0, BASE::SsNormalizedTimeTrajectoryStock_[partitionIndex].back()-BASE::SsNormalizedTimeTrajectoryStock_[partitionIndex].front());

	// output containers resizing
	typename riccati_equations_t::s_vector_array_t allSsTrajectory(0);
	allSsTrajectory.reserve(maxNumSteps);

	// final value for the last Riccati equations plus final cost
	typename riccati_equations_t::s_vector_t allSsFinal;
	riccati_equations_t::convert2Vector(SmFinal, SvFinal, sFinal, allSsFinal);

	// normalized switching times
	size_array_t SsNormalizedSwitchingTimesIndices;
	SsNormalizedSwitchingTimesIndices.reserve(NE+2);
	SsNormalizedSwitchingTimesIndices.push_back( 0 );
	for (int k=NE-1; k>=0; k--) {
		const size_t& index = BASE::nominalEventsPastTheEndIndecesStock_[partitionIndex][k];
		SsNormalizedSwitchingTimesIndices.push_back( N-index );
	}
	SsNormalizedSwitchingTimesIndices.push_back( N );

	// integrating the Riccati equations
	typename scalar_array_t::const_iterator beginTimeItr, endTimeItr;
	for (size_t i=0; i<=NE; i++) {

		beginTimeItr = BASE::SsNormalizedTimeTrajectoryStock_[partitionIndex].begin() + SsNormalizedSwitchingTimesIndices[i];
		endTimeItr   = BASE::SsNormalizedTimeTrajectoryStock_[partitionIndex].begin() + SsNormalizedSwitchingTimesIndices[i+1];

		// solve Riccati equations if interval length is not zero (no event time at final time)
		if (*beginTimeItr < *(endTimeItr-1)) {
			riccatiIntegratorPtrStock_[workerIndex]->integrate(
					allSsFinal, beginTimeItr, endTimeItr,
					allSsTrajectory,
					BASE::ddpSettings_.minTimeStep_,
					BASE::ddpSettings_.absTolODE_,
					BASE::ddpSettings_.relTolODE_,
					maxNumSteps,
					true);
		} else {
			allSsTrajectory.push_back(allSsFinal);
		}

		if (i < NE) {
			riccatiEquationsPtrStock_[workerIndex]->computeJumpMap(*endTimeItr, allSsTrajectory.back(), allSsFinal);
		}

	}  // end of i loop

	// check size
	if (allSsTrajectory.size() != N) {
		throw std::runtime_error("allSsTrajectory size is incorrect.");
	}

	// denormalizing time and constructing 'Sm', 'Sv', and 's'
	BASE::SsTimeTrajectoryStock_[partitionIndex] = BASE::nominalTimeTrajectoriesStock_[partitionIndex];
	BASE::SmTrajectoryStock_[partitionIndex].resize(N);
	BASE::SvTrajectoryStock_[partitionIndex].resize(N);
	BASE::sTrajectoryStock_[partitionIndex].resize(N);
	for (size_t k=0; k<N; k++) {
		riccati_equations_t::convert2Matrix(allSsTrajectory[N-1-k],
				BASE::SmTrajectoryStock_[partitionIndex][k], BASE::SvTrajectoryStock_[partitionIndex][k], BASE::sTrajectoryStock_[partitionIndex][k]);
	}  // end of k loop

	// testing the numerical stability of the Riccati equations
	if (BASE::ddpSettings_.checkNumericalStability_) {
		for (int k=N-1; k>=0; k--) {
			try {
				if (!BASE::SmTrajectoryStock_[partitionIndex][k].allFinite()) {  throw std::runtime_error("Sm is unstable.");
				}
				if (BASE::SmTrajectoryStock_[partitionIndex][k].eigenvalues().real().minCoeff() < -Eigen::NumTraits<scalar_t>::epsilon()) {
					throw std::runtime_error("Sm matrix is not positive semi-definite. It's smallest eigenvalue is " +
											 std::to_string(BASE::SmTrajectoryStock_[partitionIndex][k].eigenvalues().real().minCoeff()) + ".");
				}
				if (!BASE::SvTrajectoryStock_[partitionIndex][k].allFinite()) {  throw std::runtime_error("Sv is unstable.");
				}
				if (!BASE::sTrajectoryStock_[partitionIndex][k].allFinite()) {   throw std::runtime_error("s is unstable");
				}
			}
			catch(const std::exception& error)
			{
				std::cerr << "what(): " << error.what() << " at time " << BASE::SsTimeTrajectoryStock_[partitionIndex][k] << " [sec]." << std::endl;
				for (int kp=k; kp<k+10; kp++)  {
					if (kp >= N) { continue;
					}
					std::cerr << "Sm[" << BASE::SsTimeTrajectoryStock_[partitionIndex][kp] << "]:\n"<< BASE::SmTrajectoryStock_[partitionIndex][kp].norm() << std::endl;
					std::cerr << "Sv[" << BASE::SsTimeTrajectoryStock_[partitionIndex][kp] << "]:\t"<< BASE::SvTrajectoryStock_[partitionIndex][kp].transpose().norm() << std::endl;
					std::cerr << "s["  << BASE::SsTimeTrajectoryStock_[partitionIndex][kp] << "]:\t"<< BASE::sTrajectoryStock_[partitionIndex][kp].transpose().norm() << std::endl;
				}
				exit(0);
			}
		}
}
}


/******************************************************************************************************/
/******************************************************************************************************/
/******************************************************************************************************/
template <size_t STATE_DIM, size_t INPUT_DIM, class LOGIC_RULES_T>
void SLQ_BASE<STATE_DIM, INPUT_DIM, LOGIC_RULES_T>::solveErrorRiccatiEquationWorker(
		size_t workerIndex,
		const size_t& partitionIndex,
		const state_vector_t& SveFinal)  {

	/*
	 * Type_1 constraints error correction compensation
	 */

	const size_t N  = BASE::nominalTimeTrajectoriesStock_[partitionIndex].size();
	const size_t NS = BASE::SsNormalizedTimeTrajectoryStock_[partitionIndex].size();
	const size_t NE = BASE::SsNormalizedEventsPastTheEndIndecesStock_[partitionIndex].size();

	const scalar_t scalingStart  = BASE::partitioningTimes_[partitionIndex];
	const scalar_t scalingFinal  = BASE::partitioningTimes_[partitionIndex+1];
	const scalar_t scalingFactor = scalingStart - scalingFinal;  // this is negative

	// Skip calculation of the error correction term (Sve) if the constrained simulation is used for forward simulation
	if (BASE::ddpSettings_.simulationIsConstrained_) {
		BASE::SveTrajectoryStock_[partitionIndex].resize(NS);
		for (size_t k=0; k<NS; k++) {
			BASE::SveTrajectoryStock_[partitionIndex][k].setZero();
		}
		return;
	}

	/*
	 * Calculating the coefficients of the error equation
	 */
	SmFuncs_[workerIndex].setData( &(BASE::SsTimeTrajectoryStock_[partitionIndex]), &(BASE::SmTrajectoryStock_[partitionIndex]) );
	state_vector_array_t GvTrajectory(N);
	state_matrix_array_t GmTrajectory(N);
	state_matrix_t Sm;
	input_state_matrix_t Lm;
	input_vector_t RmEv;
	for (int k=N-1; k>=0; k--) {
		// Sm
		SmFuncs_[workerIndex].interpolate(BASE::nominalTimeTrajectoriesStock_[partitionIndex][k], Sm);
		// Lm
		Lm = BASE::PmTrajectoryStock_[partitionIndex][k];
		Lm.noalias() += BASE::BmTrajectoryStock_[partitionIndex][k].transpose()*Sm;

		GmTrajectory[k] = AmConstrainedTrajectoryStock_[partitionIndex][k];
        GmTrajectory[k].noalias() -= (BASE::BmTrajectoryStock_[partitionIndex][k]* RmInvConstrainedCholTrajectoryStock_[partitionIndex][k]) * (RmInvConstrainedCholTrajectoryStock_[partitionIndex][k].transpose() * Lm);

        RmEv.noalias() = BASE::RmTrajectoryStock_[partitionIndex][k]*EvProjectedTrajectoryStock_[partitionIndex][k];
		GvTrajectory[k] = CmProjectedTrajectoryStock_[partitionIndex][k].transpose() * RmEv;
		GvTrajectory[k].noalias() -= Lm.transpose()* (RmInverseTrajectoryStock_[partitionIndex][k].transpose() * RmEv);
	}  // end of k loop

	// set data for error equations
	errorEquationPtrStock_[workerIndex]->resetNumFunctionCalls();
	errorEquationPtrStock_[workerIndex]->setData(BASE::partitioningTimes_[partitionIndex], BASE::partitioningTimes_[partitionIndex+1],
			&BASE::nominalTimeTrajectoriesStock_[partitionIndex], &GvTrajectory, &GmTrajectory);

	// max number of steps of integration
	const size_t maxNumSteps = BASE::ddpSettings_.maxNumStepsPerSecond_
			* std::max(1.0, BASE::SsNormalizedTimeTrajectoryStock_[partitionIndex].back()-BASE::SsNormalizedTimeTrajectoryStock_[partitionIndex].front());

	// clear output
	state_vector_array_t SveTrajectory(0);
	SveTrajectory.reserve(maxNumSteps);

	// final value from the previous partition Riccati equations
	state_vector_t SveFinalInternal = SveFinal;

	// normalized switching times
	size_array_t SsNormalizedSwitchingTimesIndices;
	SsNormalizedSwitchingTimesIndices.reserve(NE+2);
	SsNormalizedSwitchingTimesIndices.push_back( 0 );
	for (size_t k=0; k<NE; k++) {
		const size_t& index = BASE::SsNormalizedEventsPastTheEndIndecesStock_[partitionIndex][k];
		SsNormalizedSwitchingTimesIndices.push_back(index);
	}
	SsNormalizedSwitchingTimesIndices.push_back( NS );

	// integrating the Error Riccati equation
	typename scalar_array_t::const_iterator beginTimeItr, endTimeItr;
	for (size_t i=0; i<=NE; i++) {

		beginTimeItr = BASE::SsNormalizedTimeTrajectoryStock_[partitionIndex].begin() + SsNormalizedSwitchingTimesIndices[i];
		endTimeItr   = BASE::SsNormalizedTimeTrajectoryStock_[partitionIndex].begin() + SsNormalizedSwitchingTimesIndices[i+1];

		// solve Riccati equations if interval length is not zero (no event time at final time)
		if (*beginTimeItr < *(endTimeItr-1)) {
			errorIntegratorPtrStock_[workerIndex]->integrate(
					SveFinalInternal, beginTimeItr, endTimeItr,
					SveTrajectory,
					BASE::ddpSettings_.minTimeStep_,
					BASE::ddpSettings_.absTolODE_,
					BASE::ddpSettings_.relTolODE_,
					maxNumSteps,
					true);
		} else {
			SveTrajectory.push_back(SveFinalInternal);
		}

		if (i < NE) {
			errorEquationPtrStock_[workerIndex]->computeJumpMap(*endTimeItr, SveTrajectory.back(), SveFinalInternal);
		}

	}  // end of i loop

	// check size
	if (SveTrajectory.size() != NS) {
		throw std::runtime_error("SveTrajectory size is incorrect.");
	}

	// constructing Sve
	BASE::SveTrajectoryStock_[partitionIndex].resize(SveTrajectory.size());
	std::reverse_copy(SveTrajectory.begin(), SveTrajectory.end(), BASE::SveTrajectoryStock_[partitionIndex].begin());

	// Testing the numerical stability
	if (BASE::ddpSettings_.checkNumericalStability_) {
		for (size_t k=0; k<NS; k++) {

			// testing the numerical stability of the Riccati error equation
			try {
				if (!BASE::SveTrajectoryStock_[partitionIndex][k].allFinite()) {  throw std::runtime_error("Sve is unstable");
				}
			}
			catch(const std::exception& error) 	{
				std::cerr << "what(): " << error.what() << " at time " << BASE::SsTimeTrajectoryStock_[partitionIndex][k] << " [sec]." << std::endl;
				for (int kp=k; kp<NS; kp++){
					std::cerr << "Sve[" << BASE::SsTimeTrajectoryStock_[partitionIndex][kp] <<
							"]:\t"<< BASE::SveTrajectoryStock_[partitionIndex][kp].transpose().norm() << std::endl;
				}
				for(int kp = 0; kp+1<BASE::nominalTimeTrajectoriesStock_[partitionIndex].size(); kp++){
					std::cerr << "Gm[" << BASE::SsTimeTrajectoryStock_[partitionIndex][kp] <<
							"]:\t"<< GmTrajectory[kp].transpose().norm() << std::endl;
					std::cerr << "Gv[" << BASE::SsTimeTrajectoryStock_[partitionIndex][kp] <<
							"]:\t"<< GvTrajectory[kp].transpose().norm() << std::endl;
				}
				exit(0);
			}
		}  // end of k loop
	}
}

/******************************************************************************************************/
/******************************************************************************************************/
/******************************************************************************************************/
template <size_t STATE_DIM, size_t INPUT_DIM, class LOGIC_RULES_T>
void SLQ_BASE<STATE_DIM, INPUT_DIM, LOGIC_RULES_T>::solveSlqRiccatiEquationsWorker(
		size_t workerIndex,
		const size_t& partitionIndex,
		const state_matrix_t& SmFinal,
		const state_vector_t& SvFinal,
		const eigen_scalar_t& sFinal,
		const state_vector_t& SveFinal)  {

<<<<<<< HEAD
	if(settings_.useNominalTimeForBackwardPass_==true)
=======
#ifdef USE_SEPARATE_RICCATI_SOLVER

	if(settings_.useNominalTimeForBackwardPass_) {
>>>>>>> 74c6dc32
		solveRiccatiEquationsForNominalTimeWorker(workerIndex, partitionIndex, SmFinal, SvFinal, sFinal);
	} else {
		solveRiccatiEquationsWorker(workerIndex, partitionIndex, SmFinal, SvFinal, sFinal);
	}

	solveErrorRiccatiEquationWorker(workerIndex, partitionIndex, SveFinal);

}

/******************************************************************************************************/
/******************************************************************************************************/
/******************************************************************************************************/
template <size_t STATE_DIM, size_t INPUT_DIM, class LOGIC_RULES_T>
template<int DIM1, int DIM2>
Eigen::Matrix<typename SLQ_BASE<STATE_DIM, INPUT_DIM, LOGIC_RULES_T>::scalar_t, DIM1, DIM2>
	SLQ_BASE<STATE_DIM, INPUT_DIM, LOGIC_RULES_T>::solveLTI(
		const std::shared_ptr<IntegratorBase<DIM1*DIM2>>& firstOrderOdeIntegratorPtr,
		const Eigen::Matrix<scalar_t, DIM1, DIM2>& x0,
		const scalar_t& deltaTime) {

	// dx = A x + B u
	using lti_equation_t = LTI_Equations<DIM1, DIM2, scalar_t>;
	using vectorized_state_t = typename lti_equation_t::vectorized_state_t;
	using vectorized_state_array_t = typename lti_equation_t::vectorized_state_array_t;

	scalar_array_t timeTrajectory {0.0, deltaTime};
	vectorized_state_array_t stateTrajectory;
	stateTrajectory.reserve(2);

#if DIM2==1
	firstOrderOdeIntegrator.integrate(x0, timeTrajectory.begin(), timeTrajectory.end(),
			stateTrajectory,
			BASE::ddpSettings_.minTimeStep_, BASE::ddpSettings_.absTolODE_, BASE::ddpSettings_.relTolODE_);

	return stateTrajectory.back();
#else
	vectorized_state_t x0Vectorized;
	lti_equation_t::convert2Vector(x0, x0Vectorized);
	firstOrderOdeIntegratorPtr->integrate(x0Vectorized, timeTrajectory.begin(), timeTrajectory.end(),
			stateTrajectory,
			BASE::ddpSettings_.minTimeStep_, BASE::ddpSettings_.absTolODE_, BASE::ddpSettings_.relTolODE_);

	Eigen::Matrix<scalar_t, DIM1, DIM2> xf;
	lti_equation_t::convert2Matrix(stateTrajectory.back(), xf);

	return xf;
#endif
}

/******************************************************************************************************/
/******************************************************************************************************/
/******************************************************************************************************/
template <size_t STATE_DIM, size_t INPUT_DIM, class LOGIC_RULES_T>
Eigen::Matrix<typename SLQ_BASE<STATE_DIM, INPUT_DIM, LOGIC_RULES_T>::scalar_t, 2*STATE_DIM, STATE_DIM>
	SLQ_BASE<STATE_DIM, INPUT_DIM, LOGIC_RULES_T>::integrateHamiltonian(
		size_t workerIndex,
		const Eigen::Matrix<scalar_t, 2*STATE_DIM, 2*STATE_DIM>& Hm,
		const Eigen::Matrix<scalar_t, 2*STATE_DIM, STATE_DIM>& x0,
		const scalar_t& deltaTime) {

	const bool useExpMethod = false;
	if (useExpMethod) {
//
//		Eigen::HessenbergDecomposition<Eigen::MatrixXd> hessA(DIM1);
//		hessA.compute(A);
//
//		Eigen::Matrix<double, DIM1, DIM2> xf = hessA.matrixQ()
//							* (hessA.matrixH()*deltaTime + Eigen::MatrixXd::Identity(DIM1, DIM1)*1e-3*deltaTime).exp()
//							* hessA.matrixQ().transpose() * x0;

//		Eigen::EigenSolver<Eigen::MatrixXd> esA(DIM1);
//		esA.compute(A*deltaTime, /* computeEigenvectors = */ true);
//		Eigen::VectorXcd expLamda = esA.eigenvalues().array().exp();
//		Eigen::MatrixXcd V = esA.eigenvectors();
//
//		Eigen::Matrix<double, DIM1, DIM2> xf = (V * expLamda.asDiagonal() * V.inverse()).real() * x0;

		Eigen::Matrix<scalar_t, 2*STATE_DIM, STATE_DIM> xf = (Hm*deltaTime).exp() * x0;
		return xf;

	} else {

		// set data
		static Eigen::Matrix<scalar_t, 2*STATE_DIM, STATE_DIM> GvZero = Eigen::Matrix<scalar_t, 2*STATE_DIM, STATE_DIM>::Zero();
		hamiltonianEquationPtrStock_[workerIndex]->setData(&Hm, &GvZero);

		return solveLTI<2*STATE_DIM, STATE_DIM>(hamiltonianIntegratorPtrStock_[workerIndex],
				x0, deltaTime);
	}
}

/******************************************************************************************************/
/******************************************************************************************************/
/******************************************************************************************************/
template <size_t STATE_DIM, size_t INPUT_DIM, class LOGIC_RULES_T>
Eigen::Matrix<typename SLQ_BASE<STATE_DIM, INPUT_DIM, LOGIC_RULES_T>::scalar_t, STATE_DIM, 1>
	SLQ_BASE<STATE_DIM, INPUT_DIM, LOGIC_RULES_T>::integrateIncrement(
		size_t workerIndex,
		const Eigen::Matrix<scalar_t, STATE_DIM, STATE_DIM>& Gm,
		const Eigen::Matrix<scalar_t, STATE_DIM, 1>& Gv,
		const Eigen::Matrix<scalar_t, STATE_DIM, 1>& x0,
		const scalar_t& deltaTime) {

	// set data
	hamiltonianIncrementEquationPtrStock_[workerIndex]->setData(&Gm, &Gv);

	return solveLTI<STATE_DIM, 1>(hamiltonianIncrementIntegratorPtrStock_[workerIndex], x0, deltaTime);
}

/******************************************************************************************************/
/******************************************************************************************************/
/******************************************************************************************************/
template <size_t STATE_DIM, size_t INPUT_DIM, class LOGIC_RULES_T>
void SLQ_BASE<STATE_DIM, INPUT_DIM, LOGIC_RULES_T>::fullRiccatiBackwardSweepWorker(
		size_t workerIndex,
		const size_t& partitionIndex,
		const state_matrix_t& SmFinal, const state_vector_t& SvFinal,
		const state_vector_t& SveFinal, const eigen_scalar_t& sFinal,
		const scalar_t& constraintStepSize)  {

	const size_t N = BASE::nominalTimeTrajectoriesStock_[partitionIndex].size();

	// Riccati parameters
	BASE::SsTimeTrajectoryStock_[partitionIndex] = BASE::nominalTimeTrajectoriesStock_[partitionIndex];
	BASE::SmTrajectoryStock_[partitionIndex].resize(N);
	BASE::SvTrajectoryStock_[partitionIndex].resize(N);
	BASE::SveTrajectoryStock_[partitionIndex].resize(N);
	BASE::sTrajectoryStock_[partitionIndex].resize(N);

	// controller parameters
	BASE::nominalControllersStock_[partitionIndex].timeStamp_ = BASE::nominalTimeTrajectoriesStock_[partitionIndex];
	BASE::nominalControllersStock_[partitionIndex].gainArray_.resize(N);
	BASE::nominalControllersStock_[partitionIndex].biasArray_.resize(N);
	BASE::nominalControllersStock_[partitionIndex].deltaBiasArray_.resize(N);

	state_matrix_t _Gm;
	state_vector_t _Gv, _Gve;
	input_state_matrix_t _Lm, _LmConstrained;
	input_vector_t _LvConstrained, _LveConstrained;
	Eigen::Matrix<scalar_t, 2*STATE_DIM, STATE_DIM> _X_H_0, _X_H_1;
	Eigen::Matrix<scalar_t, 2*STATE_DIM, 2*STATE_DIM> _H;
	_X_H_0.template topRows<STATE_DIM>().setIdentity();

	BASE::SmTrajectoryStock_[partitionIndex][N-1]  = SmFinal;
	BASE::SvTrajectoryStock_[partitionIndex][N-1]  = SvFinal;
	BASE::SveTrajectoryStock_[partitionIndex][N-1] = SveFinal;
	BASE::sTrajectoryStock_[partitionIndex][N-1]   = sFinal;


	LmFunc_(partitionIndex, N-1, _Lm);
	LmConstrainedFunc_(partitionIndex, N-1, _Lm, _LmConstrained);
	LvConstrainedFunc_(partitionIndex, N-1, _LvConstrained);
	LveConstrainedFunc_(partitionIndex, N-1, _LveConstrained);

	ControllerFunc_(partitionIndex, N-1, constraintStepSize,
				_LmConstrained, _LvConstrained, _LveConstrained);

	int remainingEvents = BASE::nominalEventsPastTheEndIndecesStock_[partitionIndex].size();
	bool eventDetected = false;
	scalar_t deltaT = 0.0;
	for (int k=N-2; k>=0; k--) {

		// check if an event is detected.
		if (remainingEvents>0 && k+1==BASE::nominalEventsPastTheEndIndecesStock_[partitionIndex][remainingEvents-1]) {
			eventDetected = true;
			remainingEvents--;
		} else {
			eventDetected = false;
		}

		deltaT = BASE::nominalTimeTrajectoriesStock_[partitionIndex][k] - BASE::nominalTimeTrajectoriesStock_[partitionIndex][k+1];

		if (eventDetected) {
//			if (BASE::ddpSettings_.useMakePSD_==true)  BASE::makePSD(BASE::QmFinalStock_[partitionIndex][remainingEvents]);
			BASE::SmTrajectoryStock_[partitionIndex][k] = BASE::SmTrajectoryStock_[partitionIndex][k+1] +
					BASE::QmFinalStock_[partitionIndex][remainingEvents];

		} else {
//			if (BASE::ddpSettings_.useMakePSD_==true)  BASE::makePSD(QmConstrainedTrajectoryStock_[partitionIndex][k]);
			_H.template topLeftCorner<STATE_DIM,STATE_DIM>() = AmConstrainedTrajectoryStock_[partitionIndex][k] -
					BmConstrainedTrajectoryStock_[partitionIndex][k]*RmInverseTrajectoryStock_[partitionIndex][k]*PmConstrainedTrajectoryStock_[partitionIndex][k];
			_H.template topRightCorner<STATE_DIM,STATE_DIM>() =
					0.5 * BmConstrainedTrajectoryStock_[partitionIndex][k] *
					RmInverseTrajectoryStock_[partitionIndex][k] * BmConstrainedTrajectoryStock_[partitionIndex][k].transpose();
			_H.template bottomLeftCorner<STATE_DIM,STATE_DIM>() =
					2.0 * (QmConstrainedTrajectoryStock_[partitionIndex][k] -
					PmConstrainedTrajectoryStock_[partitionIndex][k].transpose()*RmInverseTrajectoryStock_[partitionIndex][k]*PmConstrainedTrajectoryStock_[partitionIndex][k]);
			_H.template bottomRightCorner<STATE_DIM,STATE_DIM>() = -_H.template topLeftCorner<STATE_DIM,STATE_DIM>().transpose();

			_X_H_0.template bottomRows<STATE_DIM>() = -2.0*BASE::SmTrajectoryStock_[partitionIndex][k+1];
			_X_H_1 = integrateHamiltonian(workerIndex, _H, _X_H_0, deltaT);
			BASE::SmTrajectoryStock_[partitionIndex][k] = -0.5 * _X_H_1.template bottomRows<STATE_DIM>() * _X_H_1.template topRows<STATE_DIM>().inverse();
		}

		LmFunc_(partitionIndex, k, _Lm);
		LmConstrainedFunc_(partitionIndex, k, _Lm, _LmConstrained);

		if (eventDetected) {
			BASE::SvTrajectoryStock_[partitionIndex][k]  = BASE::SvTrajectoryStock_[partitionIndex][k+1] + BASE::QvFinalStock_[partitionIndex][remainingEvents];
			BASE::SveTrajectoryStock_[partitionIndex][k] = BASE::SveTrajectoryStock_[partitionIndex][k+1];
			BASE::sTrajectoryStock_[partitionIndex][k]   = BASE::sTrajectoryStock_[partitionIndex][k+1] + BASE::qFinalStock_[partitionIndex][remainingEvents];

		} else {
			_Gm  = (AmConstrainedTrajectoryStock_[partitionIndex][k] +
					BmConstrainedTrajectoryStock_[partitionIndex][k]*_LmConstrained).transpose();
			_Gv  = (QvConstrainedTrajectoryStock_[partitionIndex][k] +
					_LmConstrained.transpose()*RvConstrainedTrajectoryStock_[partitionIndex][k]);
			_Gve = (CmProjectedTrajectoryStock_[partitionIndex][k] +
					_Lm).transpose() * BASE::RmTrajectoryStock_[partitionIndex][k] * EvProjectedTrajectoryStock_[partitionIndex][k];

			BASE::SvTrajectoryStock_[partitionIndex][k]  = integrateIncrement(workerIndex,
					_Gm, _Gv,  BASE::SvTrajectoryStock_[partitionIndex][k+1], -deltaT);
			BASE::SveTrajectoryStock_[partitionIndex][k] = integrateIncrement(workerIndex,
					_Gm, _Gve, BASE::SveTrajectoryStock_[partitionIndex][k+1], -deltaT);
			BASE::sTrajectoryStock_[partitionIndex][k]   = BASE::sTrajectoryStock_[partitionIndex][k+1] -
					deltaT * BASE::qTrajectoryStock_[partitionIndex][k];
		}

		LvConstrainedFunc_(partitionIndex, k, _LvConstrained);
		LveConstrainedFunc_(partitionIndex, k, _LveConstrained);

		// controller
		ControllerFunc_(partitionIndex, k, constraintStepSize,
				_LmConstrained, _LvConstrained, _LveConstrained);

	}

	// testing the numerical stability
	if (BASE::ddpSettings_.checkNumericalStability_) {
		for (int k=N-1; k>=0; k--) {
			// checking the numerical stability of the Riccati equations
			try {
				if (!BASE::SmTrajectoryStock_[partitionIndex][k].allFinite()) {
					throw std::runtime_error("Sm is unstable.");
				}
				if (!BASE::SvTrajectoryStock_[partitionIndex][k].allFinite()) {
					throw std::runtime_error("Sv is unstable.");
				}
				if (!BASE::SveTrajectoryStock_[partitionIndex][k].allFinite()) {
					throw std::runtime_error("Sve is unstable.");
				}
				if (!BASE::sTrajectoryStock_[partitionIndex][k].allFinite()) {
					throw std::runtime_error("s is unstable.");
				}
			}
			catch(const std::exception& error) {
				std::cerr << "what(): " << error.what() << " at time "
						<< BASE::SsTimeTrajectoryStock_[partitionIndex][k] << " [sec]." << std::endl;
				for (int kp=k; kp<k+10; kp++)  {
					if (kp >= N) { continue;
					}
					std::cerr << "Sm[" << BASE::SsTimeTrajectoryStock_[partitionIndex][kp] << "]:\n"
							<< BASE::SmTrajectoryStock_[partitionIndex][kp].norm() << std::endl;
					std::cerr << "Sv[" << BASE::SsTimeTrajectoryStock_[partitionIndex][kp] << "]:\t"
							<< BASE::SvTrajectoryStock_[partitionIndex][kp].transpose().norm() << std::endl;
					std::cerr << "Sve[" << BASE::SsTimeTrajectoryStock_[partitionIndex][kp] << "]:\t"
							<< BASE::SveTrajectoryStock_[partitionIndex][kp].transpose().norm() << std::endl;
					std::cerr << "s["  << BASE::SsTimeTrajectoryStock_[partitionIndex][kp] << "]: \t"
							<< BASE::sTrajectoryStock_[partitionIndex][kp].transpose().norm() << std::endl;
				}
				exit(0);
			}

			// checking the numerical stability of the controller parameters
			try {
				if (BASE::nominalControllersStock_[partitionIndex].gainArray_[k].hasNaN()) {
					throw std::runtime_error("Feedback gains are unstable.");
				}
				if (BASE::nominalControllersStock_[partitionIndex].biasArray_[k].hasNaN()) {
					throw std::runtime_error("uff gains are unstable.");
				}
				if (BASE::nominalControllersStock_[partitionIndex].deltaBiasArray_[k].hasNaN()) {
					throw std::runtime_error("deltaUff is unstable.");
				}
			}
			catch(const std::exception& error) {
				std::cerr << "what(): " << error.what() << " at time "
						<< BASE::nominalControllersStock_[partitionIndex].timeStamp_[k] << " [sec]." << std::endl;
				exit(0);
			}
		}
	}
}

/******************************************************************************************************/
/******************************************************************************************************/
/******************************************************************************************************/
template <size_t STATE_DIM, size_t INPUT_DIM, class LOGIC_RULES_T>
SLQ_Settings& SLQ_BASE<STATE_DIM, INPUT_DIM, LOGIC_RULES_T>::settings() {

	return settings_;
}

/******************************************************************************************************/
/******************************************************************************************************/
/******************************************************************************************************/
template <size_t STATE_DIM, size_t INPUT_DIM, class LOGIC_RULES_T>
void SLQ_BASE<STATE_DIM, INPUT_DIM, LOGIC_RULES_T>::setupOptimizer(const size_t& numPartitions) {

	BASE::setupOptimizer(numPartitions);

	// constraint type 1 coefficients
	DmDagerTrajectoryStock_.resize(numPartitions);
	AmConstrainedTrajectoryStock_.resize(numPartitions);
	QmConstrainedTrajectoryStock_.resize(numPartitions);
	QvConstrainedTrajectoryStock_.resize(numPartitions);
	EvProjectedTrajectoryStock_.resize(numPartitions);
	CmProjectedTrajectoryStock_.resize(numPartitions);
	DmProjectedTrajectoryStock_.resize(numPartitions);
	RmInvConstrainedCholTrajectoryStock_.resize(numPartitions);
	BmConstrainedTrajectoryStock_.resize(numPartitions);
	PmConstrainedTrajectoryStock_.resize(numPartitions);
	RvConstrainedTrajectoryStock_.resize(numPartitions);
    RmInverseTrajectoryStock_.resize(numPartitions);
}

}  // namespace ocs2
<|MERGE_RESOLUTION|>--- conflicted
+++ resolved
@@ -92,61 +92,27 @@
 
 	for (size_t i=0; i<BASE::ddpSettings_.nThreads_; i++)  {
 
-<<<<<<< HEAD
-		typedef Eigen::aligned_allocator<riccati_equations_t> riccati_equations_alloc_t;
+		using riccati_equations_alloc_t = Eigen::aligned_allocator<riccati_equations_t>;
 		riccatiEquationsPtrStock_.emplace_back(
-=======
-		using riccati_equations_alloc_t = Eigen::aligned_allocator<riccati_equations_t>;
-		riccatiEquationsPtrStock_.push_back( std::move(
->>>>>>> 74c6dc32
 				std::allocate_shared<riccati_equations_t, riccati_equations_alloc_t>(riccati_equations_alloc_t(),
 						BASE::ddpSettings_.useMakePSD_,
 						BASE::ddpSettings_.addedRiccatiDiagonal_,
 						true, /*normalizeTime*/
 						settings_.preComputeRiccatiTerms_) );
 
-<<<<<<< HEAD
-		typedef Eigen::aligned_allocator<error_equation_t> error_equation_alloc_t;
+		using error_equation_alloc_t = Eigen::aligned_allocator<error_equation_t>;
 		errorEquationPtrStock_.emplace_back(
-				std::allocate_shared<error_equation_t, error_equation_alloc_t>(error_equation_alloc_t()) );
-
-		typedef SystemEventHandler<riccati_equations_t::S_DIM_> riccati_event_handler_t;
-		typedef Eigen::aligned_allocator<riccati_event_handler_t> riccati_event_handler_alloc_t;
-		riccatiEventPtrStock_.emplace_back(
-				std::allocate_shared<riccati_event_handler_t, riccati_event_handler_alloc_t>(riccati_event_handler_alloc_t()) );
-
-		typedef SystemEventHandler<STATE_DIM> error_event_handler_t;
-		typedef Eigen::aligned_allocator<error_event_handler_t> error_event_handler_alloc_t;
-		errorEventPtrStock_.emplace_back(
-				std::allocate_shared<error_event_handler_t, error_event_handler_alloc_t>(error_event_handler_alloc_t()) );
-=======
-		using error_equation_alloc_t = Eigen::aligned_allocator<error_equation_t>;
-		errorEquationPtrStock_.push_back( std::move(
-				std::allocate_shared<error_equation_t, error_equation_alloc_t>(error_equation_alloc_t(),
-						BASE::ddpSettings_.useMakePSD_,
-						BASE::ddpSettings_.addedRiccatiDiagonal_) ) );
-
-		using slq_riccati_equations_alloc_t = Eigen::aligned_allocator<slq_riccati_equations_t>;
-		slqRiccatiEquationsPtrStock_.push_back( std::move(
-				std::allocate_shared<slq_riccati_equations_t, slq_riccati_equations_alloc_t>(slq_riccati_equations_alloc_t(),
-						BASE::ddpSettings_.useMakePSD_,
-						BASE::ddpSettings_.addedRiccatiDiagonal_) ) );
+				std::allocate_shared<error_equation_t, error_equation_alloc_t>(error_equation_alloc_t() ) );
 
 		using riccati_event_handler_t = SystemEventHandler<riccati_equations_t::S_DIM_>;
 		using riccati_event_handler_alloc_t = Eigen::aligned_allocator<riccati_event_handler_t>;
-		riccatiEventPtrStock_.push_back( std::move(
-				std::allocate_shared<riccati_event_handler_t, riccati_event_handler_alloc_t>(riccati_event_handler_alloc_t()) ) );
+		riccatiEventPtrStock_.emplace_back(
+				std::allocate_shared<riccati_event_handler_t, riccati_event_handler_alloc_t>(riccati_event_handler_alloc_t() ) );
 
 		using error_event_handler_t = SystemEventHandler<STATE_DIM>;
 		using error_event_handler_alloc_t = Eigen::aligned_allocator<error_event_handler_t>;
-		errorEventPtrStock_.push_back( std::move(
-				std::allocate_shared<error_event_handler_t, error_event_handler_alloc_t>(error_event_handler_alloc_t()) ) );
-
-		using slqRiccati_event_handler_t = SystemEventHandler<slq_riccati_equations_t::S_DIM_>;
-		using slqRiccati_event_handler_alloc_t = Eigen::aligned_allocator<slqRiccati_event_handler_t>;
-		slqRiccatiEventPtrStock_.push_back( std::move(
-				std::allocate_shared<slqRiccati_event_handler_t, slqRiccati_event_handler_alloc_t>(slqRiccati_event_handler_alloc_t()) ) );
->>>>>>> 74c6dc32
+		errorEventPtrStock_.emplace_back(
+				std::allocate_shared<error_event_handler_t, error_event_handler_alloc_t>(error_event_handler_alloc_t() ) );
 
 		switch(settings_.RiccatiIntegratorType_) {
 
@@ -217,13 +183,8 @@
 		CmProjectedTrajectoryStock_[i].resize(N);
 		DmProjectedTrajectoryStock_[i].resize(N);
         RmInverseTrajectoryStock_[i].resize(N);
-<<<<<<< HEAD
-		if (BASE::ddpSettings_.useRiccatiSolver_==true) {
+		if (BASE::ddpSettings_.useRiccatiSolver_) {
 			RmInvConstrainedCholTrajectoryStock_[i].resize(N);
-=======
-		if (BASE::ddpSettings_.useRiccatiSolver_) {
-			RmConstrainedTrajectoryStock_[i].resize(N);
->>>>>>> 74c6dc32
 		} else {
 			BmConstrainedTrajectoryStock_[i].resize(N);
 			PmConstrainedTrajectoryStock_[i].resize(N);
@@ -313,11 +274,7 @@
 		BASE::PmTrajectoryStock_[i][k] += ddpdudx;
 
 		// checking the numerical stability again
-<<<<<<< HEAD
-		if (BASE::ddpSettings_.checkNumericalStability_ == true) {
-=======
 		if (BASE::ddpSettings_.checkNumericalStability_){
->>>>>>> 74c6dc32
 			try {
 				if (!BASE::qTrajectoryStock_[i][k].allFinite()) {
 					throw std::runtime_error("Intermediate cost is is not finite.");
@@ -333,14 +290,9 @@
 				}
 				if (BASE::QmTrajectoryStock_[i][k].eigenvalues().real().minCoeff() < -Eigen::NumTraits<scalar_t>::epsilon()) {
 					throw std::runtime_error("Q matrix is not positive semi-definite. It's smallest eigenvalue is " +
-<<<<<<< HEAD
-							std::to_string(BASE::QmTrajectoryStock_[i][k].eigenvalues().real().minCoeff()) + ".");
-				if (!BASE::RvTrajectoryStock_[i][k].allFinite())
-=======
 											 std::to_string(BASE::QmTrajectoryStock_[i][k].eigenvalues().real().minCoeff()) + ".");
 				}
 				if (!BASE::RvTrajectoryStock_[i][k].allFinite()) {
->>>>>>> 74c6dc32
 					throw std::runtime_error("Intermediate cost first derivative w.r.t. input is is not finite.");
 				}
 				if (!BASE::RmTrajectoryStock_[i][k].allFinite()) {
@@ -354,14 +306,6 @@
 				}
 				if (BASE::RmTrajectoryStock_[i][k].ldlt().rcond() < Eigen::NumTraits<scalar_t>::epsilon()) {
 					throw std::runtime_error("R matrix is not invertible. It's reciprocal condition number is " +
-<<<<<<< HEAD
-							std::to_string(BASE::RmTrajectoryStock_[i][k].ldlt().rcond()) + ".");
-				if (BASE::RmTrajectoryStock_[i][k].eigenvalues().real().minCoeff()
-						< Eigen::NumTraits<scalar_t>::epsilon())
-					throw std::runtime_error("R matrix is not positive definite. It's smallest eigenvalue is " +
-							std::to_string(BASE::RmTrajectoryStock_[i][k].eigenvalues().real().minCoeff()) + ".");
-			} catch (const std::exception &error) {
-=======
 											 std::to_string(BASE::RmTrajectoryStock_[i][k].ldlt().rcond()) + ".");
 				}
 				if (BASE::RmTrajectoryStock_[i][k].eigenvalues().real().minCoeff() < Eigen::NumTraits<scalar_t>::epsilon()) {
@@ -369,7 +313,6 @@
 											 std::to_string(BASE::RmTrajectoryStock_[i][k].eigenvalues().real().minCoeff()) + ".");
 				}
 			} catch(const std::exception& error)  {
->>>>>>> 74c6dc32
 				std::cerr << "After adding inequality constraint penalty" << std::endl;
 				std::cerr << "what(): " << error.what() << " at time " << BASE::nominalTimeTrajectoriesStock_[i][k] << " [sec]." << std::endl;
 				std::cerr << "x: " << BASE::nominalStateTrajectoriesStock_[i][k].transpose() << std::endl;
@@ -402,13 +345,8 @@
 		AmConstrainedTrajectoryStock_[i][k] = BASE::AmTrajectoryStock_[i][k];
 		QmConstrainedTrajectoryStock_[i][k] = BASE::QmTrajectoryStock_[i][k];
 		QvConstrainedTrajectoryStock_[i][k] = BASE::QvTrajectoryStock_[i][k];
-<<<<<<< HEAD
-		if (BASE::ddpSettings_.useRiccatiSolver_ == true) {
+		if (BASE::ddpSettings_.useRiccatiSolver_) {
 			RmInvConstrainedCholTrajectoryStock_[i][k] = RinvChol;
-=======
-		if (BASE::ddpSettings_.useRiccatiSolver_) {
-			RmConstrainedTrajectoryStock_[i][k] = BASE::RmTrajectoryStock_[i][k];
->>>>>>> 74c6dc32
 		} else {
 			BmConstrainedTrajectoryStock_[i][k] = BASE::BmTrajectoryStock_[i][k];
 			PmConstrainedTrajectoryStock_[i][k] = BASE::PmTrajectoryStock_[i][k];
@@ -420,13 +358,8 @@
 		dynamic_matrix_t Dm = BASE::DmTrajectoryStock_[i][k].topRows(nc1);
 
 		// check numerical stability_
-<<<<<<< HEAD
-		if (BASE::ddpSettings_.checkNumericalStability_ == true && nc1 > 0)
+		if (BASE::ddpSettings_.checkNumericalStability_ && nc1 > 0) {
 			if (Dm.colPivHouseholderQr().rank() != nc1) {
-=======
-		if (BASE::ddpSettings_.checkNumericalStability_ && nc1>0) {
-			if (Dm.colPivHouseholderQr().rank()!=nc1) {
->>>>>>> 74c6dc32
 				BASE::printString(">>> WARNING: The state-input constraints are rank deficient "
 						"(at time " + std::to_string(BASE::nominalTimeTrajectoriesStock_[i][k]) + ")!");
 			}
@@ -456,14 +389,8 @@
 		QvConstrainedTrajectoryStock_[i][k].noalias() -=
 				CmProjectedTrajectoryStock_[i][k].transpose() * BASE::RvTrajectoryStock_[i][k];
 
-<<<<<<< HEAD
-		if (BASE::ddpSettings_.useRiccatiSolver_ == true) {
+		if (BASE::ddpSettings_.useRiccatiSolver_) {
 			RmInvConstrainedCholTrajectoryStock_[i][k] = RinvConstrainedChol;
-=======
-    input_matrix_t DmNullSpaceProjection = input_matrix_t::Identity() - DmProjectedTrajectoryStock_[i][k];
-    if (BASE::ddpSettings_.useRiccatiSolver_) {
-			RmConstrainedTrajectoryStock_[i][k].noalias() = DmNullSpaceProjection.transpose() * BASE::RmTrajectoryStock_[i][k] * DmNullSpaceProjection;
->>>>>>> 74c6dc32
 		} else {
 			input_matrix_t DmNullSpaceProjection = input_matrix_t::Identity() - DmProjectedTrajectoryStock_[i][k];
 			BmConstrainedTrajectoryStock_[i][k].noalias() = BASE::BmTrajectoryStock_[i][k] * DmNullSpaceProjection;
@@ -476,14 +403,9 @@
 	}
 
 	// making sure that constrained Qm is PSD
-<<<<<<< HEAD
-	if (BASE::ddpSettings_.useMakePSD_ == true)
+	if (BASE::ddpSettings_.useMakePSD_) {
 		LinearAlgebra::makePSD(QmConstrainedTrajectoryStock_[i][k]);
-=======
-	if (BASE::ddpSettings_.useMakePSD_) {
-		BASE::makePSD(QmConstrainedTrajectoryStock_[i][k]);
-	}
->>>>>>> 74c6dc32
+	}
 }
 
 /******************************************************************************************************/
@@ -1045,20 +967,13 @@
 		const eigen_scalar_t& sFinal,
 		const state_vector_t& SveFinal)  {
 
-<<<<<<< HEAD
-	if(settings_.useNominalTimeForBackwardPass_==true)
-=======
-#ifdef USE_SEPARATE_RICCATI_SOLVER
-
 	if(settings_.useNominalTimeForBackwardPass_) {
->>>>>>> 74c6dc32
 		solveRiccatiEquationsForNominalTimeWorker(workerIndex, partitionIndex, SmFinal, SvFinal, sFinal);
 	} else {
 		solveRiccatiEquationsWorker(workerIndex, partitionIndex, SmFinal, SvFinal, sFinal);
 	}
 
 	solveErrorRiccatiEquationWorker(workerIndex, partitionIndex, SveFinal);
-
 }
 
 /******************************************************************************************************/
