--- conflicted
+++ resolved
@@ -127,12 +127,7 @@
    * @param [in] mpc: The underlying MPC class to be used.
    * @param [in] robotName: The robot's name.
    */
-<<<<<<< HEAD
-  explicit MPC_ROS_Interface(mpc_t* mpcPtr, const std::string& robotName = "robot");
-=======
-  explicit MPC_ROS_Interface(mpc_t& mpc, const std::string& robotName = "robot",
-                             const task_listener_ptr_array_t& taskListenerArray = task_listener_ptr_array_t());
->>>>>>> bc470084
+  explicit MPC_ROS_Interface(mpc_t& mpc, const std::string& robotName = "robot");
 
   /**
    * Destructor.
