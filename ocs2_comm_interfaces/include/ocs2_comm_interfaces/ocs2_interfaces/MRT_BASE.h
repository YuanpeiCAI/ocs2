--- conflicted
+++ resolved
@@ -153,18 +153,11 @@
   bool updatePolicy();
 
   /**
-<<<<<<< HEAD
-   * @brief rolloutSet: Whether or not the internal rollout object has been set
-   * @return True if a rollout object is available.
-   */
-  bool rolloutSet() const { return rolloutPtr_.get(); }
-=======
    * Reseats the logic rules in the logic rules machine
    *
    * @param [in] logicRules : pointer to the shared logic rules.
    */
   void setLogicRules(std::shared_ptr<HybridLogicRules> logicRules);
->>>>>>> 0d2fc006
 
  protected:
   /**
