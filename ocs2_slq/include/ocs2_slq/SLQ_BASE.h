/******************************************************************************
Copyright (c) 2017, Farbod Farshidian. All rights reserved.

Redistribution and use in source and binary forms, with or without
modification, are permitted provided that the following conditions are met:

* Redistributions of source code must retain the above copyright notice, this
  list of conditions and the following disclaimer.

* Redistributions in binary form must reproduce the above copyright notice,
  this list of conditions and the following disclaimer in the documentation
  and/or other materials provided with the distribution.

* Neither the name of the copyright holder nor the names of its
  contributors may be used to endorse or promote products derived from
  this software without specific prior written permission.

THIS SOFTWARE IS PROVIDED BY THE COPYRIGHT HOLDERS AND CONTRIBUTORS "AS IS"
AND ANY EXPRESS OR IMPLIED WARRANTIES, INCLUDING, BUT NOT LIMITED TO, THE
IMPLIED WARRANTIES OF MERCHANTABILITY AND FITNESS FOR A PARTICULAR PURPOSE ARE
DISCLAIMED. IN NO EVENT SHALL THE COPYRIGHT HOLDER OR CONTRIBUTORS BE LIABLE
FOR ANY DIRECT, INDIRECT, INCIDENTAL, SPECIAL, EXEMPLARY, OR CONSEQUENTIAL
DAMAGES (INCLUDING, BUT NOT LIMITED TO, PROCUREMENT OF SUBSTITUTE GOODS OR
SERVICES; LOSS OF USE, DATA, OR PROFITS; OR BUSINESS INTERRUPTION) HOWEVER
CAUSED AND ON ANY THEORY OF LIABILITY, WHETHER IN CONTRACT, STRICT LIABILITY,
OR TORT (INCLUDING NEGLIGENCE OR OTHERWISE) ARISING IN ANY WAY OUT OF THE USE
OF THIS SOFTWARE, EVEN IF ADVISED OF THE POSSIBILITY OF SUCH DAMAGE.
******************************************************************************/

#ifndef SLQ_BASE_OCS2_H_
#define SLQ_BASE_OCS2_H_

#include <array>
#include <mutex>
#include <algorithm>
#include <numeric>
#include <cstddef>
#include <Eigen/StdVector>
#include <vector>
#include <type_traits>
#include <chrono>
#include <Eigen/Dense>
#include <unsupported/Eigen/MatrixFunctions>

#include <ocs2_core/Dimensions.h>
#include <ocs2_core/dynamics/ControlledSystemBase.h>
#include <ocs2_core/dynamics/DerivativesBase.h>
#include <ocs2_core/constraint/ConstraintBase.h>
#include <ocs2_core/cost/CostFunctionBase.h>
#include <ocs2_core/cost/CostDesiredTrajectories.h>
#include <ocs2_core/integration/Integrator.h>
#include <ocs2_core/integration/SystemEventHandler.h>
#include <ocs2_core/integration/StateTriggeredEventHandler.h>
#include <ocs2_core/misc/LinearInterpolation.h>
#include <ocs2_core/misc/LTI_Equations.h>
#include <ocs2_core/misc/FindActiveIntervalIndex.h>
#include <ocs2_core/misc/TrajectorySpreadingController.h>
#include <ocs2_core/logic/rules/LogicRulesBase.h>
#include <ocs2_core/logic/rules/NullLogicRules.h>
#include <ocs2_core/logic/machine/LogicRulesMachine.h>
#include <ocs2_core/logic/machine/HybridLogicRulesMachine.h>
#include <ocs2_core/initialization/SystemOperatingTrajectoriesBase.h>
<<<<<<< HEAD
#include <ocs2_core/control/LinearController.h>
=======
#include <ocs2_core/constraint/RelaxedBarrierPenalty.h>
>>>>>>> aeb558f4

#include <ocs2_oc/oc_solver/Solver_BASE.h>
#include <ocs2_oc/rollout/RolloutBase.h>
#include <ocs2_oc/rollout/TimeTriggeredRollout.h>
#include <ocs2_oc/rollout/OperatingTrajectoriesRollout.h>
#include <ocs2_oc/rollout/StateTriggeredRollout.h>

#include <ocs2_slq/SLQ_Settings.h>
#include <ocs2_slq/riccati_equations/SequentialRiccatiEquations.h>
#include <ocs2_slq/riccati_equations/SequentialRiccatiEquationsNormalized.h>
#include <ocs2_slq/riccati_equations/SequentialErrorEquation.h>
#include <ocs2_slq/riccati_equations/SequentialErrorEquationNormalized.h>
#include <ocs2_slq/riccati_equations/SLQ_RiccatiEquationsNormalized.h>


#define BENCHMARK
#define USE_SEPARATE_RICCATI_SOLVER

namespace ocs2 {

/**
 * This class is an interface class for the single-thread and multi-thread SLQ.
 *
 * @tparam STATE_DIM: Dimension of the state space.
 * @tparam INPUT_DIM: Dimension of the control input space.
 * @tparam LOGIC_RULES_T: Logic Rules type (default NullLogicRules).
 */
template <size_t STATE_DIM, size_t INPUT_DIM, class LOGIC_RULES_T=NullLogicRules>
class SLQ_BASE : public Solver_BASE<STATE_DIM, INPUT_DIM, LOGIC_RULES_T>
{
public:
	EIGEN_MAKE_ALIGNED_OPERATOR_NEW
	static_assert(std::is_base_of<LogicRulesBase, LOGIC_RULES_T>::value,
			"LOGIC_RULES_T must inherit from LogicRulesBase");

	typedef Solver_BASE<STATE_DIM, INPUT_DIM, LOGIC_RULES_T> BASE;

	typedef std::shared_ptr<SLQ_BASE<STATE_DIM, INPUT_DIM, LOGIC_RULES_T>> Ptr;

	typedef SLQ_RiccatiEquationsNormalized<STATE_DIM, INPUT_DIM>		slq_riccati_equations_t;
//	typedef SequentialRiccatiEquations<STATE_DIM, INPUT_DIM> 			riccati_equations_t;
	typedef SequentialRiccatiEquationsNormalized<STATE_DIM, INPUT_DIM>	riccati_equations_t;
//	typedef SequentialErrorEquation<STATE_DIM, INPUT_DIM>			 	error_equation_t;
	typedef SequentialErrorEquationNormalized<STATE_DIM, INPUT_DIM> 	error_equation_t;
//	typedef LTI_Equations<STATE_DIM> LTI_Equation_t;
	using hamiltonian_equation_t = LTI_Equations<2*STATE_DIM, STATE_DIM, double>;
	using hamiltonian_increment_equation_t = LTI_Equations<STATE_DIM, 1, double>;

	typedef typename BASE::DIMENSIONS                          DIMENSIONS;
    typedef typename BASE::controller_t                        controller_t;
    typedef LinearController<STATE_DIM,INPUT_DIM>              linear_controller_t;
    typedef typename linear_controller_t::array_t              linear_controller_array_t;
    typedef typename BASE::controller_ptr_array_t              controller_ptr_array_t;
	typedef typename BASE::size_array_t                        size_array_t;
	typedef typename BASE::scalar_t                            scalar_t;
	typedef typename BASE::scalar_array_t                      scalar_array_t;
	typedef typename BASE::scalar_array2_t                     scalar_array2_t;
	typedef typename BASE::scalar_array3_t                     scalar_array3_t;
	typedef typename BASE::eigen_scalar_t                      eigen_scalar_t;
	typedef typename BASE::eigen_scalar_array_t                eigen_scalar_array_t;
	typedef typename BASE::eigen_scalar_array2_t               eigen_scalar_array2_t;
	typedef typename BASE::state_vector_t                      state_vector_t;
	typedef typename BASE::state_vector_array_t                state_vector_array_t;
	typedef typename BASE::state_vector_array2_t               state_vector_array2_t;
	typedef typename BASE::state_vector_array3_t               state_vector_array3_t;
	typedef typename BASE::input_vector_t                      input_vector_t;
	typedef typename BASE::input_vector_array_t                input_vector_array_t;
	typedef typename BASE::input_vector_array2_t               input_vector_array2_t;
	typedef typename BASE::input_vector_array3_t               input_vector_array3_t;
	typedef typename BASE::input_state_matrix_t                input_state_matrix_t;
	typedef typename BASE::input_state_matrix_array_t          input_state_matrix_array_t;
	typedef typename BASE::input_state_matrix_array2_t         input_state_matrix_array2_t;
	typedef typename BASE::input_state_matrix_array3_t         input_state_matrix_array3_t;
	typedef typename BASE::state_matrix_t                      state_matrix_t;
	typedef typename BASE::state_matrix_array_t                state_matrix_array_t;
	typedef typename BASE::state_matrix_array2_t               state_matrix_array2_t;
	typedef typename BASE::state_matrix_array3_t               state_matrix_array3_t;
	typedef typename BASE::input_matrix_t                      input_matrix_t;
	typedef typename BASE::input_matrix_array_t                input_matrix_array_t;
	typedef typename BASE::input_matrix_array2_t               input_matrix_array2_t;
	typedef typename BASE::input_matrix_array3_t               input_matrix_array3_t;
	typedef typename BASE::state_input_matrix_t                state_input_matrix_t;
	typedef typename BASE::state_input_matrix_array_t          state_input_matrix_array_t;
	typedef typename BASE::state_input_matrix_array2_t         state_input_matrix_array2_t;
	typedef typename BASE::state_input_matrix_array3_t         state_input_matrix_array3_t;
	typedef typename BASE::constraint1_vector_t                constraint1_vector_t;
	typedef typename BASE::constraint1_vector_array_t          constraint1_vector_array_t;
	typedef typename BASE::constraint1_vector_array2_t         constraint1_vector_array2_t;
	typedef typename BASE::constraint1_state_matrix_t          constraint1_state_matrix_t;
	typedef typename BASE::constraint1_state_matrix_array_t    constraint1_state_matrix_array_t;
	typedef typename BASE::constraint1_state_matrix_array2_t   constraint1_state_matrix_array2_t;
	typedef typename BASE::constraint1_input_matrix_t          constraint1_input_matrix_t;
	typedef typename BASE::constraint1_input_matrix_array_t    constraint1_input_matrix_array_t;
	typedef typename BASE::constraint1_input_matrix_array2_t   constraint1_input_matrix_array2_t;
	typedef typename BASE::control_constraint1_matrix_t        control_constraint1_matrix_t;
	typedef typename BASE::control_constraint1_matrix_array_t  control_constraint1_matrix_array_t;
	typedef typename BASE::control_constraint1_matrix_array2_t control_constraint1_matrix_array2_t;
	typedef typename BASE::constraint2_vector_t                constraint2_vector_t;
	typedef typename BASE::constraint2_vector_array_t          constraint2_vector_array_t;
	typedef typename BASE::constraint2_vector_array2_t         constraint2_vector_array2_t;
	typedef typename BASE::constraint2_state_matrix_t          constraint2_state_matrix_t;
	typedef typename BASE::constraint2_state_matrix_array_t    constraint2_state_matrix_array_t;
	typedef typename BASE::constraint2_state_matrix_array2_t   constraint2_state_matrix_array2_t;
	typedef typename BASE::dynamic_vector_t                    dynamic_vector_t;
	typedef typename BASE::dynamic_vector_array_t              dynamic_vector_array_t;

	typedef SystemEventHandler<STATE_DIM> event_handler_t;
	typedef ControlledSystemBase<STATE_DIM, INPUT_DIM, LOGIC_RULES_T> controlled_system_base_t;
	typedef DerivativesBase<STATE_DIM, INPUT_DIM, LOGIC_RULES_T>      derivatives_base_t;
	typedef ConstraintBase<STATE_DIM, INPUT_DIM, LOGIC_RULES_T>       constraint_base_t;
	typedef CostFunctionBase<STATE_DIM, INPUT_DIM, LOGIC_RULES_T>     cost_function_base_t;
	typedef SystemOperatingTrajectoriesBase<STATE_DIM, INPUT_DIM, LOGIC_RULES_T> operating_trajectories_base_t;
	typedef PenaltyBase<STATE_DIM, INPUT_DIM> penalty_base_t;

	typedef RolloutBase<STATE_DIM, INPUT_DIM, LOGIC_RULES_T> rollout_base_t;
	typedef TimeTriggeredRollout<STATE_DIM, INPUT_DIM, LOGIC_RULES_T> time_triggered_rollout_t;
	typedef OperatingTrajectoriesRollout<STATE_DIM, INPUT_DIM, LOGIC_RULES_T> operating_trajectorie_rollout_t;
	typedef StateTriggeredRollout<STATE_DIM, INPUT_DIM, LOGIC_RULES_T> state_triggered_rollout_t;

	typedef typename BASE::cost_desired_trajectories_t cost_desired_trajectories_t;

	typedef LogicRulesMachine<LOGIC_RULES_T>     logic_rules_machine_t;
	typedef typename logic_rules_machine_t::Ptr	 logic_rules_machine_ptr_t;

	/**
	 * class for collecting SLQ data
	 */
	template <size_t OTHER_STATE_DIM, size_t OTHER_INPUT_DIM, class OTHER_LOGIC_RULES_T>
	friend class SLQ_DataCollector;

// TODO: do not push to remote
public:

	void rolloutStateTriggeredTrajectory(
			const scalar_t& initTime,
			const state_vector_t& initState,
			const scalar_t& finalTime,
			const scalar_array_t& partitioningTimes,
			const linear_controller_array_t& controllersStock,
			std::vector<scalar_array_t>& timeTrajectoriesStock,
			std::vector<size_array_t>& eventsPastTheEndIndecesStock,
			state_vector_array2_t& stateTrajectoriesStock,
			input_vector_array2_t& inputTrajectoriesStock,
			size_t threadId = 0);

public:

	/**
	 * Default constructor.
	 */
	SLQ_BASE() = default;

	/**
	 * Constructor
	 *
	 * @param [in] systemDynamicsPtr: The system dynamics which possibly includes some subsystems.
	 * @param [in] systemDerivativesPtr: The system dynamics derivatives for subsystems of the system.
	 * @param [in] systemConstraintsPtr: The system constraint function and its derivatives for subsystems.
	 * @param [in] costFunctionPtr: The cost function (intermediate and terminal costs) and its derivatives for subsystems.
	 * @param [in] operatingTrajectoriesPtr: The operating trajectories of system which will be used for initialization of SLQ.
	 * @param [in] settings: Structure containing the settings for the SLQ algorithm.
	 * @param [in] logicRulesPtr: The logic rules used for implementing mixed-logic dynamical systems.
	 * @param [in] heuristicsFunctionPtr: Heuristic function used in the infinite time optimal control formulation. If it is not
	 * defined, we will use the terminal cost function defined in costFunctionPtr.
	 */
	SLQ_BASE (const controlled_system_base_t* systemDynamicsPtr,
			  const derivatives_base_t* systemDerivativesPtr,
			  const constraint_base_t* systemConstraintsPtr,
			  const cost_function_base_t* costFunctionPtr,
			  const operating_trajectories_base_t* operatingTrajectoriesPtr,
			  const SLQ_Settings& settings = SLQ_Settings(),
			  const LOGIC_RULES_T* logicRulesPtr = nullptr,
			  const cost_function_base_t* heuristicsFunctionPtr = nullptr);

	/**
	 * Destructor.
	 */
	virtual ~SLQ_BASE();

	/**
	 * Resets the class to its state after construction.
	 */
	virtual void reset() override;

	/**
	 * Forward integrate the system dynamics with given controller. It uses the given control policies and initial state,
	 * to integrate the system dynamics in time period [initTime, finalTime].
	 *
	 * @param [in] initTime: The initial time.
	 * @param [in] initState: The initial state.
	 * @param [in] finalTime: The final time.
	 * @param [in] partitioningTimes: Time partitioning
	 * @param [in] controllersStock: Array of control policies.
	 * @param [out] timeTrajectoriesStock: Array of trajectories containing the output time trajectory stamp.
	 * @param [out] eventsPastTheEndIndecesStock: Array of indices containing past-the-end index of events trigger.
	 * @param [out] stateTrajectoriesStock: Array of trajectories containing the output state trajectory.
	 * @param [out] inputTrajectoriesStock: Array of trajectories containing the output control input trajectory.
	 * @param [in] threadId: Working thread (default is 0).
	 *
	 * @return average time step.
	 */
	scalar_t rolloutTrajectory(
			const scalar_t& initTime,
			const state_vector_t& initState,
			const scalar_t& finalTime,
			const scalar_array_t& partitioningTimes,
			linear_controller_array_t& controllersStock,
			std::vector<scalar_array_t>& timeTrajectoriesStock,
			std::vector<size_array_t>& eventsPastTheEndIndecesStock,
			state_vector_array2_t& stateTrajectoriesStock,
			input_vector_array2_t& inputTrajectoriesStock,
			size_t threadId = 0);

	/**
	 * The class for performing rollout. It uses the given control policies and initial state,
	 * to integrate the system dynamics in time period [initTime, finalTime] and only return the final state.
	 *
	 * @param [in] initTime: The initial time.
	 * @param [in] initState: The initial state.
	 * @param [in] finalTime: The final time.
	 * @param [in] partitioningTimes: Time partitioning
	 * @param [in] controllersStock: Array of control policies.
	 * @param [out] finalState: Final state.
	 * @param [out] finalInput: Final control input.
	 * @param [out] finalActiveSubsystemIndex: The final active subsystem.
	 * @param [in] threadId: Working thread (default is 0).
	 */
	void rolloutFinalState(
			const scalar_t& initTime,
			const state_vector_t& initState,
			const scalar_t& finalTime,
			const scalar_array_t& partitioningTimes,
			const linear_controller_array_t& controllersStock,
			state_vector_t& finalState,
			input_vector_t& finalInput,
			size_t& finalActiveSubsystemIndex,
			size_t threadId = 0);

	/**
	 * Calculates a rollout constraints. It uses the given rollout trajectories and calculate the constraints.
	 *
	 * @param [in] timeTrajectoriesStock: Array of trajectories containing the output time trajectory stamp.
	 * @param [in] eventsPastTheEndIndecesStock: Array of indices containing past-the-end index of events trigger.
	 * @param [in] stateTrajectoriesStock: Array of trajectories containing the output state trajectory.
	 * @param [in] inputTrajectoriesStock: Array of trajectories containing the output control input trajectory.
	 * @param [out] nc1TrajectoriesStock: Array of trajectories containing the number of the active state-input constraints.
	 * @param [out] EvTrajectoryStock: Array of trajectories containing the value of the state-input constraints (if the
	 * rollout is constrained the value is always zero otherwise it is nonzero).
	 * @param [out] nc2TrajectoriesStock: Array of trajectories containing the number of the active state-only constraints.
	 * @param [out] HvTrajectoryStock: Array of trajectories containing the value of the state-only constraints.
	 * @param [out] nc2FinalStock: Array containing the number of the active final state-only constraints.
	 * @param [out] HvFinalStock: Array containing the value of the final state-only constraints.
	 * @param [in] threadId: Working thread (default is 0).
	 */
	void calculateRolloutConstraints(
			const std::vector<scalar_array_t>& timeTrajectoriesStock,
			const std::vector<size_array_t>& eventsPastTheEndIndecesStock,
			const state_vector_array2_t& stateTrajectoriesStock,
			const input_vector_array2_t& inputTrajectoriesStock,
			std::vector<size_array_t>& nc1TrajectoriesStock,
			constraint1_vector_array2_t& EvTrajectoryStock,
			std::vector<size_array_t>& nc2TrajectoriesStock,
			constraint2_vector_array2_t& HvTrajectoryStock,
            std::vector<size_array_t>& ncIneqTrajectoriesStock,
            scalar_array3_t& hTrajectoryStock,
			std::vector<size_array_t>& nc2FinalStock,
			constraint2_vector_array2_t& HvFinalStock,
			size_t threadId = 0);

	/**
	 * Calculates cost of a rollout.
	 *
	 * @param [in] threadId: Working thread.
	 * @param [in] timeTrajectoriesStock: Array of trajectories containing the time trajectory stamp of a rollout.
	 * @param [in] eventsPastTheEndIndecesStock: Array of indices containing past-the-end index of events trigger.
	 * @param [in] stateTrajectoriesStock: Array of trajectories containing the state trajectory of a rollout.
	 * @param [in] inputTrajectoriesStock: Array of trajectories containing the control input trajectory of a rollout.
	 * @param [out] totalCost: The total cost of the rollout.
	 * @param [in] threadId: Working thread (default is 0).
	 */
	void calculateRolloutCost(
			const std::vector<scalar_array_t>& timeTrajectoriesStock,
			const std::vector<size_array_t>& eventsPastTheEndIndecesStock,
			const state_vector_array2_t& stateTrajectoriesStock,
			const input_vector_array2_t& inputTrajectoriesStock,
			scalar_t& totalCost,
			size_t threadId = 0);

	/**
	 * Calculates the cost function plus penalty for state-only constraints of a rollout.
	 *
	 * @param [in] threadId: Working thread.
	 * @param [in] timeTrajectoriesStock: Array of trajectories containing the time trajectory stamp of a rollout.
	 * @param [in] eventsPastTheEndIndecesStock: Array of indices containing past-the-end index of events trigger.
	 * @param [in] stateTrajectoriesStock: Array of trajectories containing the state trajectory of a rollout.
	 * @param [in] inputTrajectoriesStock: Array of trajectories containing the control input trajectory of a rollout.
	 * @param [in] constraint2ISE: Type-2 constraint's ISE (Integral Squared Error).
	 * @param [in] nc2FinalStock: Array containing the number of the active final state-only constraints.
	 * @param [in] HvFinalStock: Array containing the value of the final state-only constraints.
	 * @param [out] totalCost: The total cost plus state-only constraints penalty.
	 * @param [in] threadId: Working thread (default is 0).
	 */
	void calculateRolloutCost(
			const std::vector<scalar_array_t>& timeTrajectoriesStock,
			const std::vector<size_array_t>& eventsPastTheEndIndecesStock,
			const state_vector_array2_t& stateTrajectoriesStock,
			const input_vector_array2_t& inputTrajectoriesStock,
			const scalar_t& constraint2ISE,
            const scalar_t& inequalityConstraintPenalty,
			const std::vector<size_array_t>& nc2FinalStock,
			const constraint2_vector_array2_t& HvFinalStock,
			scalar_t& totalCost,
			size_t threadId = 0);

	/**
	 * Approximates the nonlinear problem as a linear-quadratic problem around the nominal
	 * state and control trajectories. This method updates the following variables:
	 * 	- linearized system model and constraints
	 * 	- \f$ dxdt = A_m(t)x + B_m(t)u \f$.
	 * 	- s.t. \f$ C_m(t)x + D_m(t)u + E_v(t) = 0 \f$ \\
	 * 	-      \f$ F_m(t)x + H_v(t) = 0 \f$ .
	 * 	- AmTrajectoryStock_: \f$ A_m\f$  matrix.
	 * 	- BmTrajectoryStock_: \f$ B_m\f$  matrix.
	 * 	- CmTrajectoryStock_: \f$ C_m\f$ matrix.
	 * 	- DmTrajectoryStock_: \f$ D_m\f$ matrix.
	 * 	- EvTrajectoryStock_: \f$ E_v\f$ vector.
	 * 	- FmTrajectoryStock_: \f$ F_m\f$ vector.
	 * 	- HvTrajectoryStock_: \f$ H_v\f$ vector.
	 *
	 * 	- quadratized intermediate cost function
	 * 	- intermediate cost: \f$ q(t) + 0.5 xQ_m(t)x + x'Q_v(t) + u'P_m(t)x + 0.5u'R_m(t)u + u'R_v(t) \f$
	 * 	- qTrajectoryStock_:  \f$ q\f$
	 * 	- QvTrajectoryStock_: \f$ Q_v\f$ vector.
	 * 	- QmTrajectoryStock_:\f$  Q_m\f$ matrix.
	 * 	- PmTrajectoryStock_: \f$ P_m\f$ matrix.
	 * 	- RvTrajectoryStock_: \f$ R_v\f$ vector.
	 * 	- RmTrajectoryStock_: \f$ R_m\f$ matrix.
	 * 	- RmInverseTrajectoryStock_: inverse of \f$ R_m\f$ matrix.
	 *
	 * 	- as well as the constrained coefficients of
	 * 		- linearized system model
	 * 		- quadratized intermediate cost function
	 * 		- quadratized final cost
	 *
	 */
	void approximateOptimalControlProblem();

	/**
	 * Calculates the controller. This method uses the following variables:
	 * - constrained, linearized model
	 * - constrained, quadratized cost
	 *
	 * The method modifies:
	 * - nominalControllersStock_: the controller that stabilizes the system around the new nominal trajectory and
	 * 								improves the constraints as well as the increment to the feed-forward control input.
	 */
	void calculateController();

	/**
	 * Line search on the feedforward parts of the controller. It uses the following approach for line search:
	 * The constraint TYPE-1 correction term is directly added through a user defined stepSize (defined in settings_.constraintStepSize_).
	 * But the cost minimization term is optimized through a line-search strategy defined in SLQ settings.
	 *
	 * @param [in] computeISEs: Whether lineSearch needs to calculate ISEs indices for type_1 and type-2 constraints.
	 */
	virtual void lineSearch(bool computeISEs) = 0;

	/**
	 * Solves Riccati equations for all the partitions.
	 *
	 * @param [in] SmFinal: The final Sm for Riccati equation.
	 * @param [in] SvFinal: The final Sv for Riccati equation.
	 * @param [in] sFinal: The final s for Riccati equation.
	 *
	 * @return average time step
	 */
	virtual scalar_t solveSequentialRiccatiEquations(
			const state_matrix_t& SmFinal,
			const state_vector_t& SvFinal,
			const eigen_scalar_t& sFinal) = 0;

	/**
	 * Runs the initialization method for SLQ.
	 *
	 */
	virtual void runInit();

	/**
	 * Runs a single iteration of SLQ.
	 *
	 */
	virtual void runIteration();

	/**
	 * Runs the exit method SLQ.
	 */
	virtual void runExit();

	/**
	 * Adjust the nominal controller based on the last changes in the logic rules.
	 *
	 * @param [in] newEventTimes: The new event times.
	 * @param [in] controllerEventTimes: The control policy stock's event times.
	 */
	void adjustController(
			const scalar_array_t& newEventTimes,
			const scalar_array_t& controllerEventTimes);

	/**
	 * The main routine of SLQ which runs SLQ for a given initial state, initial time, and final time. In order
	 * to retrieve the initial nominal trajectories in the forward pass, SLQ will use the given operatingTrajectories
	 * in the constructor.
	 *
	 * @param [in] initTime: The initial time.
	 * @param [in] initState: The initial state.
	 * @param [in] finalTime: The final time.
	 * @param [in] partitioningTimes: The partitioning times between subsystems.
	 * @param [in] costDesiredTrajectories: The cost desired trajectories.
	 */
	void run(
			const scalar_t& initTime,
			const state_vector_t& initState,
			const scalar_t& finalTime,
			const scalar_array_t& partitioningTimes) override;

	/**
	 * The main routine of SLQ which runs SLQ for a given initial state, initial time, and final time. In order
	 * to retrieve the initial nominal trajectories in the forward pass, SLQ will use the provided control policy.
	 * If you want to use the control policy which was designed by the previous call of the "run" routine, you
	 * should pass SLQ_BASE::INTERNAL_CONTROLLER().
	 *
	 * @param [in] initTime: The initial time.
	 * @param [in] initState: The initial state.
	 * @param [in] finalTime: The final time.
	 * @param [in] partitioningTimes: The time partitioning.
	 * @param [in] controllersStock: Array of the initial control policies. If you want to use the control policy
	 * which was designed by the previous call of the "run" routine, you should pass INTERNAL_CONTROLLER().
	 * @param [in] costDesiredTrajectories: The cost desired trajectories.
	 */
	void run(
			const scalar_t& initTime,
			const state_vector_t& initState,
			const scalar_t& finalTime,
			const scalar_array_t& partitioningTimes,
			const controller_ptr_array_t& controllersStock) override;

	/**
	 * Calculates the value function at the given time and state.
	 *
	 * @param [in] time: The inquiry time
	 * @param [in] state: The inquiry state.
	 * @param [out] valueFuntion: value function at the inquiry time and state.
	 */
	virtual void getValueFuntion(
			const scalar_t& time,
			const state_vector_t& state,
			scalar_t& valueFuntion);

	/**
	 * Gets a reference to the Options structure.
	 *
	 * @return a reference to the Options structure.
	 */
	SLQ_Settings& settings();

	/**
	 * Upon activation in the multi-thread SLQ class (SLQ_MP), the parallelization of the backward pass takes
	 * place from the the first iteration which normally become effective after the first iteration.
	 *
	 * @param [in] flag: If set true, the parallel Riccati solver will be used from the first iteration.
	 */
	void useParallelRiccatiSolverFromInitItr(bool flag);

	/**
	 * SLQ-MPC activates this if the final time of the MPC will increase by the length of a time partition instead
	 * of commonly used scheme where the final time is gradually increased.
	 *
	 * @param [in] flag: If set true, the final time of the MPC will increase by the length of a time partition.
	 */
	void blockwiseMovingHorizon(bool flag) override;

	/**
	 * Gets the cost function and ISEs of the type-1 and type-2 constraints at the initial time.
	 *
	 * @param [out] costFunction: cost function value
	 * @param [out] constraint1ISE: type-1 constraint ISE.
	 * @param [out] constraint1ISE: type-2 constraint ISE.
	 */
	void getPerformanceIndeces(
			scalar_t& costFunction,
			scalar_t& constraint1ISE,
			scalar_t& constraint2ISE) const override;

	/**
	 * Gets number of iterations.
	 *
	 * @return Number of iterations.
	 */
	size_t getNumIterations() const override;

	/**
	 * Gets iterations Log of SLQ.
	 *
	 * @param [out] iterationCost: Each iteration's cost.
	 * @param [out] iterationISE1: Each iteration's type-1 constraints ISE.
	 * @param [out] iterationISE2: Each iteration's type-2 constraints ISE.
	 */
	void getIterationsLog(
			eigen_scalar_array_t& iterationCost,
			eigen_scalar_array_t& iterationISE1,
			eigen_scalar_array_t& iterationISE2) const override;

	/**
	 * Gets Iterations Log of SLQ
	 *
	 * @param [out] iterationCostPtr: A pointer to each iteration's cost.
	 * @param [out] iterationISE1Ptr: A pointer to each iteration's type-1 constraints ISE.
	 * @param [out] iterationISE2Ptr: A pointer to each iteration's type-2 constraints ISE.
	 */
	void getIterationsLogPtr(
			const eigen_scalar_array_t*& iterationCostPtr,
			const eigen_scalar_array_t*& iterationISE1Ptr,
			const eigen_scalar_array_t*& iterationISE2Ptr) const override;

	/**
	 * Returns the final time of optimization
	 *
	 * @return finalTime
	 */
	const scalar_t& getFinalTime() const override;

	/**
	 * Returns final time of optimization
	 *
	 * @return finalTime
	 */
	const scalar_array_t& getPartitioningTimes() const override;

	/**
	 * Returns a pointer to the LogicRulesMachine
	 *
	 * @return a pointer to LogicRulesMachine
	 */
	logic_rules_machine_t* getLogicRulesMachinePtr() override;

	/**
	 * Returns a pointer to the LogicRulesMachine.
	 *
	 * @return a pointer to LogicRulesMachine
	 */
	const logic_rules_machine_t* getLogicRulesMachinePtr() const override;

	/**
	 * Sets logic rules.
	 *
	 * @param logicRules: This class will be passed to all of the dynamics and derivatives classes through initializeModel() routine.
	 */
	void setLogicRules(const LOGIC_RULES_T& logicRules) override;

	/**
	 * Returns a constant pointer to the logic rules.
	 *
	 * @return a constant pointer to the logic rules.
	 */
	const LOGIC_RULES_T* getLogicRulesPtr() const override;

	/**
	 * Returns a pointer to the logic rules.
	 *
	 * @return a pointer to the logic rules.
	 */
	LOGIC_RULES_T* getLogicRulesPtr() override;

	/**
	 * Gets the cost function desired trajectories.
	 *
	 * @param [out] costDesiredTrajectories: A pointer to the cost function desired trajectories
	 */
	virtual void getCostDesiredTrajectoriesPtr(
			const cost_desired_trajectories_t*& costDesiredTrajectoriesPtr) const override;

	/**
	 * Sets the cost function desired trajectories.
	 *
	 * @param [in] costDesiredTrajectories: The cost function desired trajectories
	 */
	void setCostDesiredTrajectories(
			const cost_desired_trajectories_t& costDesiredTrajectories) override;

	/**
	 * Sets the cost function desired trajectories.
	 *
	 * @param [in] desiredTimeTrajectory: The desired time trajectory for cost.
	 * @param [in] desiredStateTrajectory: The desired state trajectory for cost.
	 * @param [in] desiredInputTrajectory: The desired input trajectory for cost.
	 */
	void setCostDesiredTrajectories(
			const scalar_array_t& desiredTimeTrajectory,
			const dynamic_vector_array_t& desiredStateTrajectory,
			const dynamic_vector_array_t& desiredInputTrajectory) override;

	/**
	 * Swaps the cost function desired trajectories.
	 *
	 * @param [in] costDesiredTrajectories: The cost function desired trajectories
	 */
	void swapCostDesiredTrajectories(
			cost_desired_trajectories_t& costDesiredTrajectories) override;

	/**
	 * Swaps the cost function desired trajectories.
	 *
	 * @param [in] desiredTimeTrajectory: The desired time trajectory for cost.
	 * @param [in] desiredStateTrajectory: The desired state trajectory for cost.
	 * @param [in] desiredInputTrajectory: The desired input trajectory for cost.
	 */
	void swapCostDesiredTrajectories(
			scalar_array_t& desiredTimeTrajectory,
			dynamic_vector_array_t& desiredStateTrajectory,
			dynamic_vector_array_t& desiredInputTrajectory) override;

	/**
	 * Whether the cost function desired trajectories is updated.
	 *
	 * @return true if it is updated.
	 */
	bool costDesiredTrajectoriesUpdated() const override;

	/**
	 * Returns the optimal array of the control policies.
	 *
	 * @return controllersStock: The optimal array of the control policies.
	 */
	const controller_ptr_array_t& getController() const override;

	/**
	 * Gets a pointer to the optimal array of the control policies.
	 *
	 * @param [out] controllersStockPtr: A pointer to the optimal array of the control policies
	 */
	void getControllerPtr(const controller_ptr_array_t*& controllersStockPtr) const override;

	/**
	 * Swaps the output array of the control policies with the nominal one.
	 * Care should be take since this method modifies the internal variable.
	 *
	 * @param [out] controllersStock: A reference to the optimal array of the control policies
	 */
	void swapController(controller_ptr_array_t& controllersStock) override;

	/**
	 * Returns the nominal time trajectories.
	 *
	 * @return nominalTimeTrajectoriesStock: Array of trajectories containing the output time trajectory stamp.
	 */
	const std::vector<scalar_array_t>& getNominalTimeTrajectories() const override;

	/**
	 * Returns the nominal state trajectories.
	 *
	 * @return nominalStateTrajectoriesStock: Array of trajectories containing the output state trajectory.
	 */
	const state_vector_array2_t& getNominalStateTrajectories() const override;

	/**
	 * Returns the nominal input trajectories.
	 *
	 * @return nominalInputTrajectoriesStock: Array of trajectories containing the output control input trajectory.
	 */
	const input_vector_array2_t& getNominalInputTrajectories() const override;

	/**
	 * Gets a pointer to the nominal time, state, and input trajectories.
	 *
	 * @param [out] nominalTimeTrajectoriesStockPtr: A pointer to an array of trajectories containing the output time trajectory stamp.
	 * @param [out] nominalStateTrajectoriesStockPtr: A pointer to an array of trajectories containing the output state trajectory.
	 * @param [out] nominalInputTrajectoriesStockPtr: A pointer to an array of trajectories containing the output control input trajectory.
	 */
	void getNominalTrajectoriesPtr(
			const std::vector<scalar_array_t>*& nominalTimeTrajectoriesStockPtr,
			const state_vector_array2_t*& nominalStateTrajectoriesStockPtr,
			const input_vector_array2_t*& nominalInputTrajectoriesStockPtr) const override;

	/**
	 * Swaps the the outputs with the nominal trajectories.
	 * Care should be take since this method modifies the internal variable.
	 *
	 * @param [out] nominalTimeTrajectoriesStock: Array of trajectories containing the output time trajectory stamp.
	 * @param [out] nominalStateTrajectoriesStock: Array of trajectories containing the output state trajectory.
	 * @param [out] nominalInputTrajectoriesStock: Array of trajectories containing the output control input trajectory.
	 */
	void swapNominalTrajectories (
			std::vector<scalar_array_t>& nominalTimeTrajectoriesStock,
			state_vector_array2_t& nominalStateTrajectoriesStock,
			input_vector_array2_t& nominalInputTrajectoriesStock) override;

	/**
	 * Calculates state-input constraints ISE (Integral of Square Error). It also return the maximum norm of the constraints.
	 *
	 * @param [in] timeTrajectoriesStock: Array of trajectories containing the time trajectory stamp.
	 * @param [in] nc1TrajectoriesStock: Array of trajectories containing the number of the active state-input constraints.
	 * @param [in] EvTrajectoriesStock: Array of trajectories containing the value of the state-input constraints.
	 * @param [out] constraintISE: The state-input constraints ISE.
	 * @return maximum norm of the constraints.
	 */
	scalar_t calculateConstraintISE(
			const std::vector<scalar_array_t>& timeTrajectoriesStock,
			const std::vector<std::vector<size_t>>& nc1TrajectoriesStock,
			const constraint1_vector_array2_t& EvTrajectoriesStock,
			scalar_t& constraintISE);

	/**
     * Calculate integrated penalty from inequality constraints.
     *
     * @param [in] timeTrajectoriesStock: Array of trajectories containing the time trajectory stamp.
     * @param [in] ncIneqTrajectoriesStock: Array of trajectories containing the number of inequalityConstraints
     * @param [in] hTrajectoriesStock: Array of trajectories containing the value of the inequality constraints.
     * @param [in] penaltyPtrStock: Array of penalty function pointers.
     * @return constraintPenalty: The inequality constraints penalty.
     */
	scalar_t calculateInequalityConstraintPenalty(
                const std::vector<scalar_array_t>& timeTrajectoriesStock,
                const std::vector<size_array_t>& ncIneqTrajectoriesStock,
                const scalar_array3_t& hTrajectoriesStock,
                scalar_t& inequalityISE,
				size_t workerIndex = 0);

	/**
	 * Rewinds optimizer internal variables.
	 *
	 * @param [in] firstIndex: The index which we want to rewind to.
	 */
	void rewindOptimizer(const size_t& firstIndex) override;

	/**
	 * Get rewind counter.
	 *
	 * @return Number of partition rewinds since construction of the class.
	 */
	const unsigned long long int& getRewindCounter() const override;


protected:
	/**
	 * Sets up optimizer for different number of partitions.
	 *
	 * @param [in] numPartitions: number of partitions.
	 */
	virtual void setupOptimizer(const size_t& numPartitions);

	/**
	 * Computes the linearized dynamics for a particular time partition
	 *
	 * @param [in] partitionIndex: Time partition index
	 */
	virtual void approximatePartitionLQ(const size_t& partitionIndex) = 0;

	/**
	 * Computes the controller for a particular time partition
	 *
	 * @param partitionIndex: Time partition index
	 */
	virtual void calculatePartitionController(const size_t& partitionIndex) = 0;

	/**
	 * Calculates the total cost for the given trajectories.
	 *
	 * @param [in] workerIndex: Working agent index.
	 * @param [in] partitionIndex: Time partition index.
	 * @param [in] timeTrajectory: The time trajectory stamp.
	 * @param [in] eventsPastTheEndIndeces: Indices containing past-the-end index of events trigger.
	 * @param [in] stateTrajectory: The state trajectory.
	 * @param [in] inputTrajectory: The control input trajectory.
	 * @param [out] totalCost: The total cost.
	 */
	void calculateCostWorker(
			size_t workerIndex,
			const size_t& partitionIndex,
			const scalar_array_t& timeTrajectory,
			const size_array_t& eventsPastTheEndIndeces,
			const state_vector_array_t& stateTrajectory,
			const input_vector_array_t& inputTrajectory,
			scalar_t& totalCost);

	/**
	 * Calculates the constraint trajectories over the given trajectories.
	 *
	 * @param [in] workerIndex: Working agent index.
	 * @param [in] partitionIndex: Time partition index.
	 * @param [in] timeTrajectory: The time trajectory stamp.
	 * @param [in] eventsPastTheEndIndeces: Indices containing past-the-end index of events trigger.
	 * @param [in] stateTrajectory: The state trajectory.
	 * @param [in] inputTrajectory: The control input trajectory.
	 * @param [out] nc1Trajectory: Trajectory containing number of active type-1 constraints.
	 * @param [out] EvTrajectory: Type-1 constraints trajectory.
	 * @param [out] nc2Trajectory: Trajectory containing number of active type-2 constraints.
	 * @param [out] HvTrajectory: Type-2 constraints trajectory.
	 * @param [out] nc2Finals: Number of active final type-2 constraints.
	 * @param [out] HvFinals: Final type-2 constraints.
	 */
	void calculateConstraintsWorker(
			size_t workerIndex,
			const size_t& partitionIndex,
			const scalar_array_t& timeTrajectory,
			const size_array_t& eventsPastTheEndIndeces,
			const state_vector_array_t& stateTrajectory,
			const input_vector_array_t& inputTrajectory,
			size_array_t& nc1Trajectory,
			constraint1_vector_array_t& EvTrajectory,
			size_array_t& nc2Trajectory,
			constraint2_vector_array_t& HvTrajectory,
            size_array_t& ncIneqTrajectory,
            scalar_array2_t& hTrajectory,
			size_array_t& nc2Finals,
			constraint2_vector_array_t& HvFinals);

	/**
	 * Calculates an LQ approximate of the optimal control problem at a given partition and a node.
	 *
	 * @param [in] workerIndex: Working agent index.
	 * @param [in] partitionIndex: Time partition index.
	 * @param [in] timeIndex: Time index in the partition.
	 */
	void approximateLQWorker(
			size_t workerIndex,
			const size_t& partitionIndex,
			const size_t& timeIndex);

	/**
	 * Calculates an LQ approximate of the unconstrained optimal control problem at a given partition and a node.
	 *
	 * @param [in] workerIndex: Working agent index.
	 * @param [in] i: Time partition index.
	 * @param [in] k: Time index in the partition.
	 */
	void approximateUnconstrainedLQWorker(
			size_t workerIndex,
			const size_t& i,
			const size_t& k);

	/**
	 * Calculates an LQ approximate of the event times process.
	 *
	 * @param [in] workerIndex: Working agent index.
	 * @param [in] i: Time partition index.
	 * @param [in] k: Time index in the partition.
	 * @param [in] stateConstraintPenalty: State-only constraint penalty.
	 */
	void approximateEventsLQWorker(
			size_t workerIndex,
			const size_t& i,
			const size_t& k,
			const scalar_t& stateConstraintPenalty);

	/**
	 * Modify the unconstrained LQ coefficients to constrained ones.
	 *
	 * @param [in] workerIndex: Working agent index.
	 * @param [in] i: Time partition index.
	 * @param [in] k: Time index in the partition.
	 * @param [in] stateConstraintPenalty: State-only constraint penalty.
	 */
	void approximateConstrainedLQWorker(
			size_t workerIndex,
			const size_t& i,
			const size_t& k,
			const scalar_t& stateConstraintPenalty);

	/**
	 * Calculates controller at a given partition and a node.
	 *
	 * @param [in] workerIndex: Working agent index.
	 * @param [in] partitionIndex: Time partition index
	 * @param [in] timeIndex: Time index in the partition
	 */
	void calculateControllerWorker(
			size_t workerIndex,
			const size_t& partitionIndex,
			const size_t& timeIndex);

	/**
	 * Performs one rollout while the input correction for the type-1 constraint is considered.
	 *
	 * @param [in] computeISEs: Whether needs to calculate ISEs indices for type_1 and type-2 constraints.
	 */
	void lineSearchBase(bool computeISEs);

	/**
	 * Line search with a specific learning rate.
	 *
	 * @param workerIndex
	 * @param learningRate
	 * @param lsTotalCost
	 * @param lsConstraint1ISE
	 * @param lsConstraint1MaxNorm
	 * @param lsConstraint2ISE
	 * @param lsConstraint2MaxNorm
	 * @param lsInequalityConstraintPenalty
	 * @param lsInequalityConstraintISE
	 * @param lsControllersStock
	 * @param lsTimeTrajectoriesStock
	 * @param lsEventsPastTheEndIndecesStock
	 * @param lsStateTrajectoriesStock
	 * @param lsInputTrajectoriesStock
	 */
	void lineSearchWorker(
			size_t workerIndex,
			scalar_t learningRate,
			scalar_t& lsTotalCost,
			scalar_t& lsConstraint1ISE,
			scalar_t& lsConstraint1MaxNorm,
			scalar_t& lsConstraint2ISE,
			scalar_t& lsConstraint2MaxNorm,
<<<<<<< HEAD
			linear_controller_array_t& lsControllersStock,
=======
            scalar_t& lsInequalityConstraintPenalty,
			scalar_t& lsInequalityConstraintISE,
			controller_array_t& lsControllersStock,
>>>>>>> aeb558f4
			std::vector<scalar_array_t>& lsTimeTrajectoriesStock,
			std::vector<size_array_t>& lsEventsPastTheEndIndecesStock,
			state_vector_array2_t& lsStateTrajectoriesStock,
			input_vector_array2_t& lsInputTrajectoriesStock);

	/**
	 * Solves a set of Riccati equations for the partition in the given index.
	 *
	 * @param [in] workerIndex: Working agent index.
	 * @param [in] partitionIndex: The requested partition index to solve Riccati equations.
	 * @param [in] SmFinal: The final Sm for Riccati equation.
	 * @param [in] SvFinal: The final Sv for Riccati equation.
	 * @param [in] sFinal: The final s for Riccati equation.
	 */
	void solveRiccatiEquationsWorker(
			size_t workerIndex,
			const size_t& partitionIndex,
			const state_matrix_t& SmFinal,
			const state_vector_t& SvFinal,
			const eigen_scalar_t& sFinal);

	/**
	 * Solves a set of Riccati equations for the partition in the given index for nominal time trajectory stamp.
	 *
	 * @param [in] workerIndex: Working agent index.
	 * @param [in] partitionIndex: The requested partition index to solve Riccati equations.
	 * @param [in] nominalTimeTrajectory: The input array of the time trajectories.
	 * @param [in] SmFinal: The final Sm for the current Riccati equation.
	 * @param [in] SvFinal: The final Sv for the current Riccati equation.
	 * @param [in] sFinal: The final s for the current Riccati equation.
	 */
	void solveRiccatiEquationsForNominalTimeWorker(
			size_t workerIndex,
			const size_t& partitionIndex,
			const state_matrix_t& SmFinal,
			const state_vector_t& SvFinal,
			const eigen_scalar_t& sFinal);

	/**
	 * Type_1 constraints error correction compensation which solves a set of error Riccati equations for the partition in the given index.
	 *
	 * @param [in] workerIndex: Working agent index.
	 * @param [in] partitionIndex: The requested partition index to solve Riccati equations.
	 * @param [in] SveFinal: The final Sve for the current Riccati equation.
	 */
	void solveErrorRiccatiEquationWorker(
			size_t workerIndex,
			const size_t& partitionIndex,
			const state_vector_t& SveFinal);

	/**
	 * Solves a set of Riccati equations and type_1 constraints error correction compensation for the partition in the given index.
	 *
	 * @param [in] workerIndex: Working agent index.
	 * @param [in] partitionIndex: The requested partition index to solve Riccati equations.
	 * @param [in] SmFinal: The final Sm for Riccati equation.
	 * @param [in] SvFinal: The final Sv for Riccati equation.
	 * @param [in] sFinal: The final s for Riccati equation.
	 * @param [in] SveFinal: The final Sve for the current Riccati equation.
	 */
	void solveSlqRiccatiEquationsWorker(
			size_t workerIndex,
			const size_t& partitionIndex,
			const state_matrix_t& SmFinal,
			const state_vector_t& SvFinal,
			const eigen_scalar_t& sFinal,
			const state_vector_t& SveFinal);

	/**
	 * Full Backward Sweep method uses exponential method instead of ODE to solve Riccati equations.
	 *
	 * @param [in] workerIndex: Working agent index.
	 * @param [in] partitionIndex: The requested partition index to solve Riccati equations.
	 * @param [in] SmFinal: The final Sm for the Riccati equation.
	 * @param [in] SvFinal: The final Sv for the Riccati equation.
	 * @param [in] SveFinal: The final Sve for the Riccati equation.
	 * @param [in] sFinal: The final s for the Riccati equation.
	 * @param [in] constraintStepSize: type-1 constraint step-size
	 */
	void fullRiccatiBackwardSweepWorker(
			size_t workerIndex,
			const size_t& partitionIndex,
			const state_matrix_t& SmFinal, const state_vector_t& SvFinal,
			const state_vector_t& SveFinal, const eigen_scalar_t& sFinal,
			const scalar_t& constraintStepSize);


	template<int DIM1, int DIM2=1>
	Eigen::Matrix<scalar_t, DIM1, DIM2> solveLTI(
			const std::shared_ptr<IntegratorBase<DIM1*DIM2>>& firstOrderOdeIntegrator,
			const Eigen::Matrix<scalar_t, DIM1, DIM2>& x0,
			const scalar_t& deltaTime);

	Eigen::Matrix<scalar_t, 2*STATE_DIM, STATE_DIM> integrateHamiltonian(
			size_t workerIndex,
			const Eigen::Matrix<scalar_t, 2*STATE_DIM, 2*STATE_DIM>& Hm,
			const Eigen::Matrix<scalar_t, 2*STATE_DIM, STATE_DIM>& x0,
			const scalar_t& deltaTime);

	Eigen::Matrix<scalar_t, STATE_DIM, 1> integrateIncrement(
			size_t workerIndex,
			const Eigen::Matrix<scalar_t, STATE_DIM, STATE_DIM>& Gm,
			const Eigen::Matrix<scalar_t, STATE_DIM, 1>& Gv,
			const Eigen::Matrix<scalar_t, STATE_DIM, 1>& x0,
			const scalar_t& deltaTime);


	/**
	 * compute the merit function for given rollout
	 *
	 * @param [in] timeTrajectoriesStock: simulation time trajectory
	 * @param [in] nc1TrajectoriesStock: rollout's number of active constraints in each time step
	 * @param [in] EvTrajectoryStock: rollout's constraints value
	 * @param [in] lagrangeTrajectoriesStock: constraint Lagrange multiplier for the given rollout
	 * @param [in] totalCost: the total cost of the trajectory
	 * @param [out] meritFunctionValue: the total merit function value of the trajectory
	 * @param [out] constraintISE: Integral of Square Error (ISE)
	 */
	void calculateMeritFunction(
			const std::vector<scalar_array_t>& timeTrajectoriesStock,
			const std::vector<std::vector<size_t> >& nc1TrajectoriesStock,
			const constraint1_vector_array2_t& EvTrajectoryStock,
			const std::vector<std::vector<Eigen::VectorXd>>&  lagrangeTrajectoriesStock,
			const scalar_t& totalCost,
			scalar_t& meritFunctionValue,
			scalar_t& constraintISE);

	/**
	 * Makes the matrix PSD.
	 *
	 * @tparam Derived type.
	 * @param [out] squareMatrix: The matrix to become PSD.
	 * @return boolean:
	 */
	template <typename Derived>
	bool makePSD(Eigen::MatrixBase<Derived>& squareMatrix);

	/**
	 * Truncates the internal array of the control policies based on the initTime.
	 *
	 * @param [in] partitioningTimes: Switching times.
	 * @param [in] initTime: Initial time.
	 * @param [out] controllersStock: Truncated array of the control policies.
	 * @param [out] initActiveSubsystemIndex: Initial active subsystems.
	 * @param [out] deletedcontrollersStock: The deleted part of the control policies.
	 */
	void truncateConterller(
			const scalar_array_t& partitioningTimes,
			const double& initTime,
			linear_controller_array_t& controllersStock,
			size_t& initActiveSubsystemIndex,
			linear_controller_array_t& deletedcontrollersStock);

	/**
	 * Calculates max feedforward update norm and max type-1 error update norm.
	 *
	 * @param maxDeltaUffNorm: max feedforward update norm.
	 * @param maxDeltaUeeNorm: max type-1 error update norm.
	 */
	void calculateControllerUpdateMaxNorm(
			scalar_t& maxDeltaUffNorm,
			scalar_t& maxDeltaUeeNorm);
	/**
	 * Display rollout info
	 */
	void printRolloutInfo();

    /**
     * @brief updates pointers in nominalControllerPtrStock from memory location of nominalControllersStock_ members
     */
    void updateNominalControllerPtrStock();

	/****************
	 *** Variables **
	 ****************/
	SLQ_Settings settings_;
	logic_rules_machine_ptr_t logicRulesMachinePtr_;

	cost_desired_trajectories_t costDesiredTrajectories_;
	cost_desired_trajectories_t costDesiredTrajectoriesBuffer_;
	bool costDesiredTrajectoriesUpdated_;

	unsigned long long int rewindCounter_;

	bool useParallelRiccatiSolverFromInitItr_ = false;
	// If true the final time of the MPC will increase by a time partition instead of common gradual increase.
	bool blockwiseMovingHorizon_ = false;

	scalar_t initTime_;
	scalar_t finalTime_;
	state_vector_t initState_;

	size_t initActivePartition_;
	size_t finalActivePartition_;
	size_t numPartitions_ = 0;
	scalar_array_t partitioningTimes_;

	const std::vector<scalar_array_t>* desiredTimeTrajectoryStockPtr_;
	const state_vector_array2_t*       desiredStateTrajectoryStockPtr_;
	const input_vector_array2_t*       desiredInputTrajectoryStockPtr_;

	scalar_t learningRateStar_ = 1.0;  // The optimal learning rate.
	scalar_t maxLearningRate_  = 1.0;  // The maximum permitted learning rate (settings_.maxLearningRateGSLQP_).
	scalar_t constraintStepSize_ = 1.0;

	// It is true if an initial controller is not provided for a partition which causes that the first
	// iteration of SLQ to design an initial controller (LQR). In this case:
	// 1) The feedforward component and the type-1 constraint input are set to zero
	// 2) Final cost will be ignored
	std::vector<bool> initialControllerDesignStock_;

	// trajectory spreading
	TrajectorySpreadingController<STATE_DIM, INPUT_DIM> trajectorySpreadingController_;

	size_t iteration_;
	eigen_scalar_array_t iterationCost_;
	eigen_scalar_array_t iterationISE1_;
	eigen_scalar_array_t iterationISE2_;

	scalar_t nominalTotalCost_;
	scalar_t nominalConstraint1ISE_;
	scalar_t nominalConstraint1MaxNorm_;
	scalar_t nominalConstraint2ISE_;
	scalar_t nominalConstraint2MaxNorm_;

	// Forward pass and backward pass average time step
	scalar_t avgTimeStepFP_;
	scalar_t avgTimeStepBP_;

	//
	std::vector<typename derivatives_base_t::Ptr>            systemDerivativesPtrStock_;
	std::vector<typename constraint_base_t::Ptr>             systemConstraintsPtrStock_;
	std::vector<typename cost_function_base_t::Ptr>          costFunctionsPtrStock_;
	std::vector<typename cost_function_base_t::Ptr>          heuristicsFunctionsPtrStock_;
	std::vector<typename operating_trajectories_base_t::Ptr> operatingTrajectoriesPtrStock_;

	std::vector<typename rollout_base_t::Ptr> dynamicsForwardRolloutPtrStock_;
	std::vector<typename rollout_base_t::Ptr> operatingTrajectoriesRolloutPtrStock_;

	std::vector<typename rollout_base_t::Ptr> state_dynamicsForwardRolloutPtrStock_;

	linear_controller_array_t   nominalControllersStock_;
    controller_ptr_array_t      nominalControllerPtrStock_;
	std::vector<scalar_array_t> nominalTimeTrajectoriesStock_;
	std::vector<size_array_t>   nominalEventsPastTheEndIndecesStock_;
	state_vector_array2_t       nominalStateTrajectoriesStock_;
	input_vector_array2_t       nominalInputTrajectoriesStock_;

	// Used for catching the nominal trajectories for which the LQ problem is constructed and solved before terminating run()
	std::vector<scalar_array_t> nominalPrevTimeTrajectoriesStock_;
	std::vector<size_array_t>   nominalPrevEventsPastTheEndIndecesStock_;
	state_vector_array2_t       nominalPrevStateTrajectoriesStock_;
	input_vector_array2_t       nominalPrevInputTrajectoriesStock_;

	bool lsComputeISEs_;  // whether lineSearch routine needs to calculate ISEs
	linear_controller_array_t initLScontrollersStock_;	  // needed for lineSearch

	linear_controller_array_t deletedcontrollersStock_;	// needed for concatenating the new controller to the old one

	state_matrix_array2_t       AmTrajectoryStock_;
	state_input_matrix_array2_t BmTrajectoryStock_;

	std::vector<size_array_t>         nc1TrajectoriesStock_;  	// nc1: Number of the Type-1  active constraints
	constraint1_vector_array2_t       EvTrajectoryStock_;
	constraint1_state_matrix_array2_t CmTrajectoryStock_;
	constraint1_input_matrix_array2_t DmTrajectoryStock_;

	std::vector<size_array_t>         nc2TrajectoriesStock_;  // nc2: Number of the Type-2 active constraints
	constraint2_vector_array2_t       HvTrajectoryStock_;
	constraint2_state_matrix_array2_t FmTrajectoryStock_;
	std::vector<size_array_t>         nc2FinalStock_;
	constraint2_vector_array2_t       HvFinalStock_;
	constraint2_state_matrix_array2_t FmFinalStock_;

	eigen_scalar_array2_t qFinalStock_;
	state_vector_array2_t QvFinalStock_;
	state_matrix_array2_t QmFinalStock_;

	eigen_scalar_array2_t       qTrajectoryStock_;
	state_vector_array2_t       QvTrajectoryStock_;
	state_matrix_array2_t       QmTrajectoryStock_;
	input_vector_array2_t       RvTrajectoryStock_;
	input_matrix_array2_t       RmTrajectoryStock_;
	input_state_matrix_array2_t PmTrajectoryStock_;

	input_matrix_array2_t RmInverseTrajectoryStock_;
	state_matrix_array2_t AmConstrainedTrajectoryStock_;
	state_matrix_array2_t QmConstrainedTrajectoryStock_;
	state_vector_array2_t QvConstrainedTrajectoryStock_;
	input_matrix_array2_t RmConstrainedTrajectoryStock_;
	control_constraint1_matrix_array2_t DmDagerTrajectoryStock_;
	input_vector_array2_t       EvProjectedTrajectoryStock_;  // DmDager * Ev
	input_state_matrix_array2_t CmProjectedTrajectoryStock_;  // DmDager * Cm
	input_matrix_array2_t       DmProjectedTrajectoryStock_;  // DmDager * Dm
	state_input_matrix_array2_t BmConstrainedTrajectoryStock_;
	input_state_matrix_array2_t PmConstrainedTrajectoryStock_;
	input_vector_array2_t       RvConstrainedTrajectoryStock_;

	std::vector<std::shared_ptr<penalty_base_t>> penaltyPtrStock_;
	scalar_t nominalInequalityConstraintPenalty_;
	scalar_t nominalInequalityConstraintISE_;
	std::vector<size_array_t>   ncIneqTrajectoriesStock_;  // ncIneq: Number of inequality constraints
	scalar_array3_t       		hTrajectoryStock_;
	state_vector_array3_t       dhdxTrajectoryStock_;
	state_matrix_array3_t       ddhdxdxTrajectoryStock_;
	input_vector_array3_t       dhduTrajectoryStock_;
	input_matrix_array3_t       ddhduduTrajectoryStock_;
	input_state_matrix_array3_t ddhdudxTrajectoryStock_;


	std::vector<std::shared_ptr<slq_riccati_equations_t>>                         slqRiccatiEquationsPtrStock_;
	std::vector<std::shared_ptr<IntegratorBase<slq_riccati_equations_t::S_DIM_>>> slqRiccatiIntegratorPtrStock_;
	std::vector<std::shared_ptr<riccati_equations_t>>                         riccatiEquationsPtrStock_;
	std::vector<std::shared_ptr<IntegratorBase<riccati_equations_t::S_DIM_>>> riccatiIntegratorPtrStock_;
	std::vector<std::shared_ptr<error_equation_t>>          errorEquationPtrStock_;
	std::vector<std::shared_ptr<IntegratorBase<STATE_DIM>>> errorIntegratorPtrStock_;

	std::vector<std::shared_ptr<hamiltonian_equation_t>> hamiltonianEquationPtrStock_;
	std::vector<std::shared_ptr<IntegratorBase<hamiltonian_equation_t::LTI_DIM_>>> hamiltonianIntegratorPtrStock_;
	std::vector<std::shared_ptr<hamiltonian_increment_equation_t>> hamiltonianIncrementEquationPtrStock_;
	std::vector<std::shared_ptr<IntegratorBase<hamiltonian_increment_equation_t::LTI_DIM_>>> hamiltonianIncrementIntegratorPtrStock_;

	std::vector<scalar_array_t> SsTimeTrajectoryStock_;
	std::vector<scalar_array_t> SsNormalizedTimeTrajectoryStock_;
	std::vector<size_array_t>   SsNormalizedEventsPastTheEndIndecesStock_;
	eigen_scalar_array2_t       sTrajectoryStock_;
	state_vector_array2_t       SvTrajectoryStock_;
	state_vector_array2_t       SveTrajectoryStock_;
	state_matrix_array2_t       SmTrajectoryStock_;

	eigen_scalar_array_t sFinalStock_;
	state_vector_array_t SvFinalStock_;
	state_vector_array_t SveFinalStock_;
	state_matrix_array_t SmFinalStock_;
	state_vector_array_t xFinalStock_;

	eigen_scalar_t sHeuristics_;
	state_vector_t SvHeuristics_;
	state_matrix_t SmHeuristics_;

	// functions for controller and lagrange multiplier
	std::vector<EigenLinearInterpolation<state_vector_t>>       nominalStateFunc_;
	std::vector<EigenLinearInterpolation<input_vector_t>> 	    nominalInputFunc_;
	std::vector<EigenLinearInterpolation<state_input_matrix_t>> BmFunc_;
	std::vector<EigenLinearInterpolation<input_state_matrix_t>> PmFunc_;
	std::vector<EigenLinearInterpolation<input_matrix_t>>       RmInverseFunc_;
	std::vector<EigenLinearInterpolation<input_vector_t>>       RvFunc_;
	std::vector<EigenLinearInterpolation<input_vector_t>>       EvProjectedFunc_;
	std::vector<EigenLinearInterpolation<input_state_matrix_t>> CmProjectedFunc_;
	std::vector<EigenLinearInterpolation<input_matrix_t>>       DmProjectedFunc_;

	// function for Riccati error equation
	std::vector<EigenLinearInterpolation<state_matrix_t>> SmFuncs_;

	// Functions for solving Backward pass through Mobius scheme
	void LmFunc_ (const size_t& partitionIndex, const size_t& timeIndex, input_state_matrix_t& Lm) {
		Lm = -RmInverseTrajectoryStock_[partitionIndex][timeIndex] * ( PmTrajectoryStock_[partitionIndex][timeIndex] +
				BmTrajectoryStock_[partitionIndex][timeIndex].transpose()*SmTrajectoryStock_[partitionIndex][timeIndex] );
	};
	//
	void LmConstrainedFunc_ (const size_t& partitionIndex, const size_t& timeIndex, const input_state_matrix_t& Lm, input_state_matrix_t& LmConstrained) {
		LmConstrained = (input_matrix_t::Identity()-DmProjectedTrajectoryStock_[partitionIndex][timeIndex]) * Lm;
	};
	//
	void LvConstrainedFunc_ (const size_t& partitionIndex, const size_t& timeIndex, input_vector_t& LvConstrained) {
		LvConstrained  = -RmInverseTrajectoryStock_[partitionIndex][timeIndex] * ( RvConstrainedTrajectoryStock_[partitionIndex][timeIndex] +
				BmConstrainedTrajectoryStock_[partitionIndex][timeIndex].transpose()*SvTrajectoryStock_[partitionIndex][timeIndex]);
	};
	//
	void LveConstrainedFunc_ (const size_t& partitionIndex, const size_t& timeIndex, input_vector_t& LveConstrained) {
		LveConstrained = -RmInverseTrajectoryStock_[partitionIndex][timeIndex] *
				BmConstrainedTrajectoryStock_[partitionIndex][timeIndex].transpose() * SveTrajectoryStock_[partitionIndex][timeIndex];
	};
	//
	void ControllerFunc_ (const size_t& partitionIndex, const size_t& timeIndex, const scalar_t& constraintStepSize,
			const input_state_matrix_t& LmConstrained, const input_vector_t& LvConstrained, const input_vector_t& LveConstrained) {
		// k
		nominalControllersStock_[partitionIndex].k_[timeIndex] = LmConstrained - CmProjectedTrajectoryStock_[partitionIndex][timeIndex];
		// uff
		nominalControllersStock_[partitionIndex].uff_[timeIndex] = nominalInputTrajectoriesStock_[partitionIndex][timeIndex] -
				nominalControllersStock_[partitionIndex].k_[timeIndex] * nominalStateTrajectoriesStock_[partitionIndex][timeIndex] +
				constraintStepSize * (LveConstrained - EvProjectedTrajectoryStock_[partitionIndex][timeIndex]);
		// deltaUff
		nominalControllersStock_[partitionIndex].deltaUff_[timeIndex] = LvConstrained;
	};

#ifdef BENCHMARK
	// Benchmarking
	size_t BENCHMARK_nIterationsLQ_ = 0;
	size_t BENCHMARK_nIterationsBP_ = 0;
	size_t BENCHMARK_nIterationsFP_ = 0;
	scalar_t BENCHMARK_tAvgLQ_=0.0;
	scalar_t BENCHMARK_tAvgBP_=0.0;
	scalar_t BENCHMARK_tAvgFP_=0.0;
	std::chrono::time_point<std::chrono::steady_clock> BENCHMARK_start_;
	std::chrono::time_point<std::chrono::steady_clock> BENCHMARK_end_;
	std::chrono::duration<double> BENCHMARK_diff_;
#endif

};

} // namespace ocs2

#include "implementation/SLQ_BASE.h"

#endif /* SLQ_BASE_OCS2_H_ */<|MERGE_RESOLUTION|>--- conflicted
+++ resolved
@@ -60,11 +60,8 @@
 #include <ocs2_core/logic/machine/LogicRulesMachine.h>
 #include <ocs2_core/logic/machine/HybridLogicRulesMachine.h>
 #include <ocs2_core/initialization/SystemOperatingTrajectoriesBase.h>
-<<<<<<< HEAD
 #include <ocs2_core/control/LinearController.h>
-=======
 #include <ocs2_core/constraint/RelaxedBarrierPenalty.h>
->>>>>>> aeb558f4
 
 #include <ocs2_oc/oc_solver/Solver_BASE.h>
 #include <ocs2_oc/rollout/RolloutBase.h>
@@ -962,9 +959,9 @@
 	 * @param lsConstraint1MaxNorm
 	 * @param lsConstraint2ISE
 	 * @param lsConstraint2MaxNorm
+	 * @param lsControllersStock
 	 * @param lsInequalityConstraintPenalty
 	 * @param lsInequalityConstraintISE
-	 * @param lsControllersStock
 	 * @param lsTimeTrajectoriesStock
 	 * @param lsEventsPastTheEndIndecesStock
 	 * @param lsStateTrajectoriesStock
@@ -978,13 +975,9 @@
 			scalar_t& lsConstraint1MaxNorm,
 			scalar_t& lsConstraint2ISE,
 			scalar_t& lsConstraint2MaxNorm,
-<<<<<<< HEAD
 			linear_controller_array_t& lsControllersStock,
-=======
             scalar_t& lsInequalityConstraintPenalty,
 			scalar_t& lsInequalityConstraintISE,
-			controller_array_t& lsControllersStock,
->>>>>>> aeb558f4
 			std::vector<scalar_array_t>& lsTimeTrajectoriesStock,
 			std::vector<size_array_t>& lsEventsPastTheEndIndecesStock,
 			state_vector_array2_t& lsStateTrajectoriesStock,
