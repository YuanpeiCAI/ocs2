--- conflicted
+++ resolved
@@ -1074,7 +1074,6 @@
 	HvTrajectoryStock_[i][k].swap(linearQuadraticApproximatorPtrStock_[workerIndex]->Hv_);
 	FmTrajectoryStock_[i][k].swap(linearQuadraticApproximatorPtrStock_[workerIndex]->Fm_);
 	// Inequality constraint
-<<<<<<< HEAD
 	ncIneqTrajectoriesStock_[i][k] = linearQuadraticApproximatorPtrStock_[workerIndex]->ncIneq_;
 	hTrajectoryStock_[i][k].swap(linearQuadraticApproximatorPtrStock_[workerIndex]->h_);
 	dhdxTrajectoryStock_[i][k].swap(linearQuadraticApproximatorPtrStock_[workerIndex]->dhdx_);
@@ -1082,53 +1081,6 @@
 	ddhdxdxTrajectoryStock_[i][k].swap(linearQuadraticApproximatorPtrStock_[workerIndex]->ddhdxdx_);
 	ddhduduTrajectoryStock_[i][k].swap(linearQuadraticApproximatorPtrStock_[workerIndex]->ddhdudu_);
 	ddhdudxTrajectoryStock_[i][k].swap(linearQuadraticApproximatorPtrStock_[workerIndex]->ddhdudx_);
-=======
-	ncIneqTrajectoriesStock_[i][k] = systemConstraintsPtrStock_[workerIndex]->numInequalityConstraint(nominalTimeTrajectoriesStock_[i][k]);
-	if (ncIneqTrajectoriesStock_[i][k] > 0){
-		systemConstraintsPtrStock_[workerIndex]->getInequalityConstraint(hTrajectoryStock_[i][k]);
-		systemConstraintsPtrStock_[workerIndex]->getInequalityConstraintDerivativesState(dhdxTrajectoryStock_[i][k]);
-		systemConstraintsPtrStock_[workerIndex]->getInequalityConstraintDerivativesInput(dhduTrajectoryStock_[i][k]);
-		systemConstraintsPtrStock_[workerIndex]->getInequalityConstraintSecondDerivativesState(ddhdxdxTrajectoryStock_[i][k]);
-		systemConstraintsPtrStock_[workerIndex]->getInequalityConstraintSecondDerivativesInput(ddhduduTrajectoryStock_[i][k]);
-		systemConstraintsPtrStock_[workerIndex]->getInequalityConstraintDerivativesInputState(ddhdudxTrajectoryStock_[i][k]);
-	}
-
-	if (settings_.checkNumericalStability_==true){
-		try {
-			const size_t& nc1 = nc1TrajectoriesStock_[i][k];
-			const size_t& nc2 = nc2TrajectoriesStock_[i][k];
-			if (nc1 > 0) {
-				if (nc1TrajectoriesStock_[i][k] > 0 && !EvTrajectoryStock_[i][k].head(nc1).allFinite())
-					throw std::runtime_error("Input-state constraint is not finite.");
-				if (nc1TrajectoriesStock_[i][k] > 0 && !CmTrajectoryStock_[i][k].topRows(nc1).allFinite())
-					throw std::runtime_error("Input-state constraint derivative w.r.t. state is not finite.");
-				if (nc1TrajectoriesStock_[i][k] > 0 && !DmTrajectoryStock_[i][k].topRows(nc1).allFinite())
-					throw std::runtime_error("Input-state constraint derivative w.r.t. input is not finite.");
-				size_t DmRank = DmTrajectoryStock_[i][k].topRows(nc1).colPivHouseholderQr().rank();
-				if (DmRank != nc1)
-					throw std::runtime_error("Input-state constraint derivative w.r.t. input is not full-row rank. It's rank "
-							"is " + std::to_string(DmRank) + " while the expected rank is " + std::to_string(nc1) + ".");
-			}
-			if (nc2 > 0) {
-				if (nc2TrajectoriesStock_[i][k] > 0 && !HvTrajectoryStock_[i][k].head(nc2).allFinite())
-					throw std::runtime_error("State-only constraint is not finite.");
-				if (nc2TrajectoriesStock_[i][k] > 0 && !FmTrajectoryStock_[i][k].topRows(nc2).allFinite())
-					throw std::runtime_error("State-only constraint derivative w.r.t. state is not finite.");
-			}
-
-		} catch(const std::exception& error)  {
-			const size_t& nc1 = nc1TrajectoriesStock_[i][k];
-			const size_t& nc2 = nc2TrajectoriesStock_[i][k];
-			std::cerr << "what(): " << error.what() << " at time " << nominalTimeTrajectoriesStock_[i][k] << " [sec]." << std::endl;
-			std::cerr << "Ev: " << EvTrajectoryStock_[i][k].head(nc1).transpose() << std::endl;
-			std::cerr << "Cm: \n" << CmTrajectoryStock_[i][k].topRows(nc1) << std::endl;
-			std::cerr << "Dm: \n" << DmTrajectoryStock_[i][k].topRows(nc1) << std::endl;
-			std::cerr << "Hv: " << HvTrajectoryStock_[i][k].head(nc2).transpose() << std::endl;
-			std::cerr << "Fm: \n" << FmTrajectoryStock_[i][k].topRows(nc2) << std::endl;
-			exit(0);
-		}
-	}
->>>>>>> 74fbbb4c
 
 	/*
 	 * quadratic approximation to the cost function
@@ -1615,7 +1567,7 @@
 		size_array2_t               lsNc2TrajectoriesStock(numPartitions_);
 		constraint2_vector_array2_t lsHvTrajectoryStock(numPartitions_);
 		size_array2_t               lsNcIneqTrajectoriesStock(numPartitions_);
-		scalar_array3_t				lshTrajectoryStock(numPartitions_);
+		scalar_array3_t             lshTrajectoryStock(numPartitions_);
 		size_array2_t               lsNc2FinalStock(numPartitions_);
 		constraint2_vector_array2_t	lsHvFinalStock(numPartitions_);
 
