--- conflicted
+++ resolved
@@ -36,159 +36,9 @@
 #include <ocs2_slq/SLQ_MP.h>
 #include <ocs2_slq/test/EXP1.h>
 
+#include <ocs2_core/misc/TrajectorySpreadingController.h>
+
 using namespace ocs2;
-
-#include <algorithm>
-void adjustController(
-		const std::vector<double>& eventTimes,
-		Dimensions<2,1>::controller_array_t& controllerStock) {
-
-	/*******************************************************
-	 * Finds the indices of the new event times
-	 ******************************************************/
-	// vector of (partition, index). -1 means end()
-	std::vector<std::pair<int,int>> eventsIndices(eventTimes.size(), std::pair<int,int>(-1, -1));
-
-	size_t indexStart = 0;
-	size_t p = 0; // partitionStart
-
-	for (size_t j=0; j<eventTimes.size(); j++) {
-
-		const Dimensions<2,1>::scalar_t& te = eventTimes[j];
-		std::pair<int,int>& ie = eventsIndices[j]; // (partition, index)
-
-		for (; p<controllerStock.size(); p++) {
-
-			auto beginItr = (j>0) ? controllerStock[p].time_.begin() + eventsIndices[j-1].second
-					: controllerStock[p].time_.begin();
-
-			auto lower = std::lower_bound(beginItr, controllerStock[p].time_.end(), te);
-
-			if (lower != controllerStock[p].time_.end()) {
-				ie.first = p;
-				ie.second = lower - controllerStock[p].time_.begin();
-				break;
-			}
-
-		} // end of p loop
-
-	} // end of j loop
-
-	std::cout << "indices of the new eventTimes: " << std::endl;
-	for (auto& ind : eventsIndices) {
-		std::cout << ind.first << ", " << ind.second;
-		std::cout << "\t Size: " << controllerStock[ind.first].time_.size();
-		std::cout << "\t Before: " << controllerStock[ind.first].time_[ind.second-1];
-		std::cout << "\t Itself: " << controllerStock[ind.first].time_[ind.second];
-		std::cout << std::endl;
-	}
-
-
-	/*******************************************************
-	 * Event Times for which controller is designed
-	 ******************************************************/
-	std::vector<std::pair<int,int>> eventsIndicesOld(eventTimes.size(), std::pair<int,int>(-1, -1));
-	std::pair<int,int> expectedOldEventIndex = std::pair<int,int>(0, 0);
-	for (size_t j=0; j<eventTimes.size(); j++) {
-
-		// events before the controller start time
-		if (eventsIndices[j] == std::pair<int,int>(0,0)) {
-			eventsIndicesOld[j] = std::pair<int,int>(0, 0);
-			continue;
-		}
-		// events after the controller final time
-		if (eventsIndices[j] == std::pair<int,int>(-1,-1)) {
-			break;
-		}
-
-		for (size_t p=expectedOldEventIndex.first; p<controllerStock.size(); p++) {
-
-			std::cout << std::endl;
-
-			for (size_t k=expectedOldEventIndex.second; k<controllerStock[p].time_.size()-1; k++) {
-
-//				std::cout << "k: " << k << std::endl;
-//				std::cout << "time: " << controllerStock[p].time_[k] << std::endl;
-//				std::cout << "next: " << controllerStock[p].time_[k+1] << std::endl;
-//				std::cout << "diff: " << std::abs(controllerStock[p].time_[k]-controllerStock[p].time_[k+1]) << std::endl;
-
-				if (std::abs(controllerStock[p].time_[k]-controllerStock[p].time_[k+1]) < 1e-6) {
-
-					expectedOldEventIndex.first = p;
-					expectedOldEventIndex.second = k;
-					eventsIndicesOld[j] = expectedOldEventIndex;
-					p = controllerStock.size(); // break the p loop
-					break;
-				}
-			} // end of k loop
-		} // end of p loop
-
-	} // end of j loop
-
-	std::cout << "indices of the old eventTimes: " << std::endl;
-	for (auto& ind : eventsIndicesOld) {
-		std::cout << ind.first << ", " << ind.second;
-		std::cout << "\t Size: " << controllerStock[ind.first].time_.size();
-		std::cout << "\t Before: " << controllerStock[ind.first].time_[ind.second-1];
-		std::cout << "\t Itself: " << controllerStock[ind.first].time_[ind.second];
-		std::cout << std::endl;
-	}
-
-
-//	for (size_t j=0; j<eventTimes.size(); j++) {
-//
-//		// events before the controller start time
-//		if (eventsIndices[j] == std::pair<int,int>(0,0)) {
-//			continue;
-//		}
-//		// events after the controller final time
-//		if (eventsIndices[j] == std::pair<int,int>(-1,-1)) {
-//			break;
-//		}
-//
-//		std::pair<int,int> startIndex;
-//		std::pair<int,int> finalIndex;
-//		Dimensions<2,1>::input_vector_t uff;
-//		Dimensions<2,1>::input_state_matrix_t K;
-//
-//		if (eventsIndices[j].first < eventsIndicesOld[j].first) {
-//
-//			startIndex = eventsIndices[j];
-//			finalIndex = eventsIndicesOld[j];
-//
-//		} else if (eventsIndices[j].first > eventsIndicesOld[j].first) {
-//
-//			startIndex = eventsIndicesOld[j];
-//			finalIndex = eventsIndices[j];
-//
-//		} else if (eventsIndices[j].first == eventsIndicesOld[j].first) {
-//
-//			startIndex.first = eventsIndices[j].first;
-//			finalIndex.first = eventsIndices[j].first;
-//
-//			if (eventsIndices[j].second < eventsIndicesOld[j].second) {
-//				uff = controllerStock[startIndex.first+1].uff_.front();
-//				K = controllerStock[startIndex.first+1].k_.front();
-//			} else {
-//				uff = controllerStock[startIndex.first].uff_.back();
-//				K = controllerStock[startIndex.first].k_.back();
-//			}
-//			startIndex.second = std::min(eventsIndices[j].second, eventsIndicesOld[j].second);
-//			finalIndex.second = std::max(eventsIndices[j].second, eventsIndicesOld[j].second);
-//		}
-//
-//
-//		for (size_t i=startIndex.first; i<finalIndex.first; i++)
-//			for (size_t k=startIndex.first; k<finalIndex.first; k++) {
-//
-//				controllerStock[i].k_[k] = K;
-//				controllerStock[i].uff_[k] = uff;
-//			}
-//
-//
-//	} // end of j loop
-
-}
 
 enum
 {
@@ -221,13 +71,9 @@
 	/******************************************************************************************************/
 	/******************************************************************************************************/
 	SLQ_Settings slqSettings;
-	slqSettings.displayInfo_ = false;
+	slqSettings.displayInfo_ = true;
 	slqSettings.displayShortSummary_ = true;
-<<<<<<< HEAD
 	slqSettings.maxNumIterationsSLQ_ = 2;
-=======
-	slqSettings.maxNumIterationsSLQ_ = 30;
->>>>>>> a4d21a7d
 	slqSettings.absTolODE_ = 1e-10;
 	slqSettings.relTolODE_ = 1e-7;
 	slqSettings.maxNumStepsPerSecond_ = 10000;
@@ -239,7 +85,7 @@
 	slqSettings.checkNumericalStability_ = false;
 
 	// switching times
-	std::vector<double> eventTimes {0.2, 1.2};
+	std::vector<double> eventTimes {0.2, 1.2, 3.0};
 	EXP1_LogicRules logicRules(eventTimes);
 
 	double startTime = 0.0;
@@ -269,7 +115,7 @@
 	// run single core SLQ
 	if (slqSettings.displayInfo_ || slqSettings.displayShortSummary_)
 		std::cerr << "\n>>> single-core SLQ" << std::endl;
-	slq.run(startTime, initState, finalTime, partitioningTimes);
+	slq.run(startTime+1e-4, initState, finalTime, partitioningTimes);
 
 	/******************************************************************************************************/
 	/******************************************************************************************************/
@@ -295,7 +141,18 @@
 	//
 	logicRules.display();
 	// Test
-	adjustController(eventTimes, controllersStock);
+	TrajectorySpreadingController<STATE_DIM, INPUT_DIM> trajectorySpreadingController;
+	eventTimes[0] = 1.0;
+	eventTimes[1] = 1.1;
+	eventTimes[2] = 3.5;
+	SLQ_BASE<STATE_DIM, INPUT_DIM, EXP1_LogicRules>::controller_array_t controllersStockNew = controllersStock;
+	trajectorySpreadingController.adjustController(eventTimes, controllersStockNew);
+
+	for (size_t i=0; i<controllersStock.size(); i++)
+		for (size_t k=0; k<controllersStock[i].size(); k++) {
+			std::cout << "[" << controllersStock[i].time_[k] << "]:  \t"    << controllersStock[i].uff_[k].transpose() << " \t";
+			std::cout << "[" << controllersStockNew[i].time_[k] << "]: " << controllersStockNew[i].uff_[k].transpose() << std::endl;
+		}
 
 	sleep(1);
 }
@@ -306,5 +163,3 @@
 	testing::InitGoogleTest(&argc, argv);
 	return RUN_ALL_TESTS();
 }
-
-
