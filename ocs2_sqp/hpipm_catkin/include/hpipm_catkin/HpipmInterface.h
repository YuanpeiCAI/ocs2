/******************************************************************************
Copyright (c) 2020, Farbod Farshidian. All rights reserved.

Redistribution and use in source and binary forms, with or without
modification, are permitted provided that the following conditions are met:

* Redistributions of source code must retain the above copyright notice, this
  list of conditions and the following disclaimer.

* Redistributions in binary form must reproduce the above copyright notice,
  this list of conditions and the following disclaimer in the documentation
  and/or other materials provided with the distribution.

* Neither the name of the copyright holder nor the names of its
  contributors may be used to endorse or promote products derived from
  this software without specific prior written permission.

THIS SOFTWARE IS PROVIDED BY THE COPYRIGHT HOLDERS AND CONTRIBUTORS "AS IS"
AND ANY EXPRESS OR IMPLIED WARRANTIES, INCLUDING, BUT NOT LIMITED TO, THE
IMPLIED WARRANTIES OF MERCHANTABILITY AND FITNESS FOR A PARTICULAR PURPOSE ARE
DISCLAIMED. IN NO EVENT SHALL THE COPYRIGHT HOLDER OR CONTRIBUTORS BE LIABLE
FOR ANY DIRECT, INDIRECT, INCIDENTAL, SPECIAL, EXEMPLARY, OR CONSEQUENTIAL
DAMAGES (INCLUDING, BUT NOT LIMITED TO, PROCUREMENT OF SUBSTITUTE GOODS OR
SERVICES; LOSS OF USE, DATA, OR PROFITS; OR BUSINESS INTERRUPTION) HOWEVER
CAUSED AND ON ANY THEORY OF LIABILITY, WHETHER IN CONTRACT, STRICT LIABILITY,
OR TORT (INCLUDING NEGLIGENCE OR OTHERWISE) ARISING IN ANY WAY OUT OF THE USE
OF THIS SOFTWARE, EVEN IF ADVISED OF THE POSSIBILITY OF SUCH DAMAGE.
******************************************************************************/

#pragma once

#include <memory>

extern "C" {
#include <hpipm_common.h>
}

#include <ocs2_core/Types.h>

#include "hpipm_catkin/HpipmInterfaceSettings.h"
#include "hpipm_catkin/OcpSize.h"

namespace ocs2 {

/**
 * This class implements the interface between Linear Quadratic optimal control problems defined in OCS2 and the HPIPM solver.
 * If the problem dimensions change, resize needs to be called to re-initialize HPIPM.
 */
class HpipmInterface {
 public:
<<<<<<< HEAD
  struct OcpSize {
    /// !Need to adapt isSizeEqual in implementation if this struct changes!
    int N;                  // Number of stages
    std::vector<int> nu;    // Number of inputs
    std::vector<int> nx;    // Number of states
    std::vector<int> nbu;   // Number of input box inequality constraints
    std::vector<int> nbx;   // Number of state box inequality constraints
    std::vector<int> ng;    // Number of general inequality constraints
    std::vector<int> nsbu;  // Number of slack variables for input box inequalities
    std::vector<int> nsbx;  // Number of slack variables for state box inequalities
    std::vector<int> nsg;   // Number of slack variables for general inequalities
    OcpSize(int N_, int nx_, int nu_)
        : N(N_),
          nx(N_ + 1, nx_),
          nu(N_ + 1, nu_),
          nbu(N_ + 1, 0),
          nbx(N_ + 1, 0),
          ng(N_ + 1, 0),
          nsbu(N_ + 1, 0),
          nsbx(N_ + 1, 0),
          nsg(N_ + 1, 0) {
      nu.back() = 0;
    }
    OcpSize() : OcpSize(0, 0, 0){};
  };

  struct Settings {
    /// !Need to adapt isSettingsEqual in implementation if this struct changes!
    hpipm_mode hpipmMode = hpipm_mode::SPEED;
    int iter_max = 30;
    scalar_t alpha_min = 1e-12;
    scalar_t mu0 = 1e1;
    scalar_t tol_stat = 1e-6;  // res_g_max
    scalar_t tol_eq = 1e-8;    // res_b_max
    scalar_t tol_ineq = 1e-8;  // res_d_max
    scalar_t tol_comp = 1e-8;  // res_m_max
    scalar_t reg_prim = 1e-12;
    int warm_start = 0;
    int pred_corr = 1;
    int ric_alg = 0;  // square root ricatti recursion
    Settings(){};
  };

  /**
   * Construct the Hpipm interface with the minimal size and default settings.
   * Will need to call resize() with the correct problem dimensions before calling solve()
   */
  HpipmInterface() : HpipmInterface(OcpSize{0, 0, 0}){};
=======
  using OcpSize = hpipm_interface::OcpSize;
  using Settings = hpipm_interface::Settings;
>>>>>>> 332458ce

  /**
   * Construct the Hpipm interface with given size and settings.
   * Can directly call solve() for a problem with consistent size.
   */
  explicit HpipmInterface(OcpSize ocpSize = OcpSize(), const Settings& settings = Settings());

  /** Destructor */
  ~HpipmInterface();

  /** Resize the problem */
  void resize(OcpSize ocpSize);

  /**
   * Solves a discrete linear quadratic optimal control problem. The interface needs to be resized to a consistent OcpSize before calling
   * this function
   *
   * The problem should be consistently defined in absolute or delta decision variables in x and u.
   *
   * @param x0 : Initial state (deviation).
   * @param dynamics : Linearized approximation of the discrete dynamics.
   * @param cost : Quadratic approximation of the cost.
   * @param constraints : Linearized approximation of constraints, all constraints are mapped to inequality constraints in HPIPM.
   * @param [out] stateTrajectory : Solution state (deviation) trajectory.
   * @param [out] inputTrajectory : Solution input (deviation) trajectory.
   * @param verbose : Prints the HPIPM iteration statistics if true.
   * @return HPIPM returned with flag hpipm_status::
   *    SUCCESS = QP solved;
   *    MAX_ITER = Maximum number of iterations reached;
   *    MIN_STEP = Minimum step length reached;
   *    NAN_SOL = NaN in computations;
   *    INCONS_EQ = Unconsistent equality constraints;
   */
  hpipm_status solve(const vector_t& x0, std::vector<VectorFunctionLinearApproximation>& dynamics,
                     std::vector<ScalarFunctionQuadraticApproximation>& cost, std::vector<VectorFunctionLinearApproximation>* constraints,
                     vector_array_t& stateTrajectory, vector_array_t& inputTrajectory, bool verbose = false);

 private:
  class Impl;
  std::unique_ptr<Impl> pImpl_;
};

}  // namespace ocs2<|MERGE_RESOLUTION|>--- conflicted
+++ resolved
@@ -48,59 +48,8 @@
  */
 class HpipmInterface {
  public:
-<<<<<<< HEAD
-  struct OcpSize {
-    /// !Need to adapt isSizeEqual in implementation if this struct changes!
-    int N;                  // Number of stages
-    std::vector<int> nu;    // Number of inputs
-    std::vector<int> nx;    // Number of states
-    std::vector<int> nbu;   // Number of input box inequality constraints
-    std::vector<int> nbx;   // Number of state box inequality constraints
-    std::vector<int> ng;    // Number of general inequality constraints
-    std::vector<int> nsbu;  // Number of slack variables for input box inequalities
-    std::vector<int> nsbx;  // Number of slack variables for state box inequalities
-    std::vector<int> nsg;   // Number of slack variables for general inequalities
-    OcpSize(int N_, int nx_, int nu_)
-        : N(N_),
-          nx(N_ + 1, nx_),
-          nu(N_ + 1, nu_),
-          nbu(N_ + 1, 0),
-          nbx(N_ + 1, 0),
-          ng(N_ + 1, 0),
-          nsbu(N_ + 1, 0),
-          nsbx(N_ + 1, 0),
-          nsg(N_ + 1, 0) {
-      nu.back() = 0;
-    }
-    OcpSize() : OcpSize(0, 0, 0){};
-  };
-
-  struct Settings {
-    /// !Need to adapt isSettingsEqual in implementation if this struct changes!
-    hpipm_mode hpipmMode = hpipm_mode::SPEED;
-    int iter_max = 30;
-    scalar_t alpha_min = 1e-12;
-    scalar_t mu0 = 1e1;
-    scalar_t tol_stat = 1e-6;  // res_g_max
-    scalar_t tol_eq = 1e-8;    // res_b_max
-    scalar_t tol_ineq = 1e-8;  // res_d_max
-    scalar_t tol_comp = 1e-8;  // res_m_max
-    scalar_t reg_prim = 1e-12;
-    int warm_start = 0;
-    int pred_corr = 1;
-    int ric_alg = 0;  // square root ricatti recursion
-    Settings(){};
-  };
-
-  /**
-   * Construct the Hpipm interface with the minimal size and default settings.
-   * Will need to call resize() with the correct problem dimensions before calling solve()
-   */
-  HpipmInterface() : HpipmInterface(OcpSize{0, 0, 0}){};
-=======
   using OcpSize = hpipm_interface::OcpSize;
   using Settings = hpipm_interface::Settings;
->>>>>>> 332458ce
 
   /**
    * Construct the Hpipm interface with given size and settings.
