/******************************************************************************
Copyright (c) 2020, Farbod Farshidian. All rights reserved.

Redistribution and use in source and binary forms, with or without
modification, are permitted provided that the following conditions are met:

* Redistributions of source code must retain the above copyright notice, this
  list of conditions and the following disclaimer.

* Redistributions in binary form must reproduce the above copyright notice,
  this list of conditions and the following disclaimer in the documentation
  and/or other materials provided with the distribution.

* Neither the name of the copyright holder nor the names of its
  contributors may be used to endorse or promote products derived from
  this software without specific prior written permission.

THIS SOFTWARE IS PROVIDED BY THE COPYRIGHT HOLDERS AND CONTRIBUTORS "AS IS"
AND ANY EXPRESS OR IMPLIED WARRANTIES, INCLUDING, BUT NOT LIMITED TO, THE
IMPLIED WARRANTIES OF MERCHANTABILITY AND FITNESS FOR A PARTICULAR PURPOSE ARE
DISCLAIMED. IN NO EVENT SHALL THE COPYRIGHT HOLDER OR CONTRIBUTORS BE LIABLE
FOR ANY DIRECT, INDIRECT, INCIDENTAL, SPECIAL, EXEMPLARY, OR CONSEQUENTIAL
DAMAGES (INCLUDING, BUT NOT LIMITED TO, PROCUREMENT OF SUBSTITUTE GOODS OR
SERVICES; LOSS OF USE, DATA, OR PROFITS; OR BUSINESS INTERRUPTION) HOWEVER
CAUSED AND ON ANY THEORY OF LIABILITY, WHETHER IN CONTRACT, STRICT LIABILITY,
OR TORT (INCLUDING NEGLIGENCE OR OTHERWISE) ARISING IN ANY WAY OUT OF THE USE
OF THIS SOFTWARE, EVEN IF ADVISED OF THE POSSIBILITY OF SUCH DAMAGE.
******************************************************************************/

#include "ocs2_robotic_tools/common/LoopshapingRobotInterface.h"

#include <ocs2_oc/oc_problem/LoopshapingOptimalControlProblem.h>

namespace ocs2 {

/******************************************************************************************************/
/******************************************************************************************************/
/******************************************************************************************************/
LoopshapingRobotInterface::LoopshapingRobotInterface(std::unique_ptr<RobotInterface> robotInterfacePtr,
                                                     std::shared_ptr<LoopshapingDefinition> loopshapingDefinitionPtr)
    : robotInterfacePtr_(std::move(robotInterfacePtr)), loopshapingDefinitionPtr_(std::move(loopshapingDefinitionPtr)) {
  // wrap with loopshaping
<<<<<<< HEAD
  optimalControlProblemPtr_ =
      LoopshapingOptimalControlProblem::create(robotInterfacePtr->getOptimalControlProblem(), loopshapingDefinitionPtr_);

  operatingPointsPtr_.reset(new LoopshapingOperatingPoint(robotInterfacePtr_->getOperatingPoints(), loopshapingDefinitionPtr_));

=======
  dynamicsPtr_ = ocs2::LoopshapingDynamics::create(robotInterfacePtr_->getDynamics(), loopshapingDefinitionPtr_);
  costFunctionPtr_ = ocs2::LoopshapingCost::create(robotInterfacePtr_->getCost(), loopshapingDefinitionPtr_);
  if (robotInterfacePtr_->getTerminalCostPtr() != nullptr) {
    terminalCostFunctionPtr_ = ocs2::LoopshapingCost::create(*robotInterfacePtr_->getTerminalCostPtr(), loopshapingDefinitionPtr_);
  }
  initializerPtr_.reset(new ocs2::LoopshapingInitializer(robotInterfacePtr_->getInitializer(), loopshapingDefinitionPtr_));
  if (robotInterfacePtr_->getConstraintPtr() != nullptr) {
    constraintsPtr_ = ocs2::LoopshapingConstraint::create(*robotInterfacePtr_->getConstraintPtr(), loopshapingDefinitionPtr_);
  }
>>>>>>> 0f348b42
  if (robotInterfacePtr_->getModeScheduleManagerPtr() != nullptr) {
    loopshapingModeScheduleManager_ =
        std::make_shared<LoopshapingModeScheduleManager>(robotInterfacePtr_->getModeScheduleManagerPtr(), loopshapingDefinitionPtr_);
  }
}

}  // namespace ocs2<|MERGE_RESOLUTION|>--- conflicted
+++ resolved
@@ -40,23 +40,11 @@
                                                      std::shared_ptr<LoopshapingDefinition> loopshapingDefinitionPtr)
     : robotInterfacePtr_(std::move(robotInterfacePtr)), loopshapingDefinitionPtr_(std::move(loopshapingDefinitionPtr)) {
   // wrap with loopshaping
-<<<<<<< HEAD
   optimalControlProblemPtr_ =
       LoopshapingOptimalControlProblem::create(robotInterfacePtr->getOptimalControlProblem(), loopshapingDefinitionPtr_);
 
-  operatingPointsPtr_.reset(new LoopshapingOperatingPoint(robotInterfacePtr_->getOperatingPoints(), loopshapingDefinitionPtr_));
+  initializerPtr_.reset(new ocs2::LoopshapingInitializer(robotInterfacePtr_->getInitializer(), loopshapingDefinitionPtr_));
 
-=======
-  dynamicsPtr_ = ocs2::LoopshapingDynamics::create(robotInterfacePtr_->getDynamics(), loopshapingDefinitionPtr_);
-  costFunctionPtr_ = ocs2::LoopshapingCost::create(robotInterfacePtr_->getCost(), loopshapingDefinitionPtr_);
-  if (robotInterfacePtr_->getTerminalCostPtr() != nullptr) {
-    terminalCostFunctionPtr_ = ocs2::LoopshapingCost::create(*robotInterfacePtr_->getTerminalCostPtr(), loopshapingDefinitionPtr_);
-  }
-  initializerPtr_.reset(new ocs2::LoopshapingInitializer(robotInterfacePtr_->getInitializer(), loopshapingDefinitionPtr_));
-  if (robotInterfacePtr_->getConstraintPtr() != nullptr) {
-    constraintsPtr_ = ocs2::LoopshapingConstraint::create(*robotInterfacePtr_->getConstraintPtr(), loopshapingDefinitionPtr_);
-  }
->>>>>>> 0f348b42
   if (robotInterfacePtr_->getModeScheduleManagerPtr() != nullptr) {
     loopshapingModeScheduleManager_ =
         std::make_shared<LoopshapingModeScheduleManager>(robotInterfacePtr_->getModeScheduleManagerPtr(), loopshapingDefinitionPtr_);
