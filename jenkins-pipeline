--- conflicted
+++ resolved
@@ -2,11 +2,8 @@
 ciPipeline("--ros-distro noetic --publish-doxygen --recipes raisimlib \
             --dependencies 'git@github.com:leggedrobotics/hpp-fcl.git;master;git'\
                            'git@github.com:leggedrobotics/pinocchio.git;master;git'\
-<<<<<<< HEAD
+                           'git@github.com:ANYbotics/anymal_c_simple_description.git;master;git'\
             --ignore ocs2_doc")
-=======
-                           'git@github.com:ANYbotics/anymal_c_simple_description.git;master;git'")
->>>>>>> 74ab9461
 
 node {
     stage('Artifacts') {
