cmake_minimum_required(VERSION 2.8.3)
project(ocs2_robotic_examples)

find_package(catkin REQUIRED COMPONENTS 
  cmake_modules
  tf
  urdf
  kdl_parser
  robot_state_publisher
  ocs2_core
  ocs2_slq 
  ocs2_ocs2
  ocs2_mpc
  ocs2_comm_interfaces
)
find_package(Boost REQUIRED COMPONENTS 
  system
  filesystem 
)

## Eign3
set( EIGEN3_INCLUDE_DIRS "$ENV{LOCAL_EIGEN3_INCLUDE_DIR}" )
if( NOT EIGEN3_INCLUDE_DIRS )
    find_package(Eigen3 REQUIRED)
    message( WARNING "Uses Globally installed Eigen since LOCAL_EIGEN3_INCLUDE_DIR is not defined!")
endif()

set(CMAKE_CXX_FLAGS "${CMAKE_CXX_FLAGS} -pthread -fopenmp -std=c++11 -Wfatal-errors -Wl,--no-as-needed")

## Set PACKAGE_PATH
set(PACKAGE_PATH ${${PROJECT_NAME}_SOURCE_DIR})
configure_file(include/pathfile.h.in pathfile.h)

###################################
## catkin specific configuration ##
###################################

catkin_package(
  INCLUDE_DIRS 
    include
  CATKIN_DEPENDS
    tf
    urdf
    kdl_parser
    robot_state_publisher
    ocs2_core
    ocs2_slq 
    ocs2_ocs2
    ocs2_mpc
    ocs2_comm_interfaces
  DEPENDS 
    boost 
    eigen3 
)

###########
## Build ##
###########

include_directories(
  include
  include/ocs2_robotic_examples/rbd_libraries/robcogen
  ${CMAKE_CURRENT_BINARY_DIR}
  ${EIGEN3_INCLUDE_DIRS}
  ${Boost_INCLUDE_DIRS}
  ${catkin_INCLUDE_DIRS}
)

#############
## Doxygen ##
#############

find_package(Doxygen)
if(DOXYGEN_FOUND)

    set(doxyfile_in ${CMAKE_CURRENT_SOURCE_DIR}/doc/ocs2_robotic_examples_doxyfile.in)
    set(doxyfile ${CMAKE_CURRENT_SOURCE_DIR}/Doxyfile)

    configure_file(${doxyfile_in} ${doxyfile} @ONLY)

    add_custom_target(doc
            COMMAND ${CMAKE_COMMAND} -E echo_append "Building OCS2 Documentation..."
            COMMAND ${DOXYGEN_EXECUTABLE} ${doxyfile}
            WORKING_DIRECTORY ${CMAKE_CURRENT_SOURCE_DIR}/doc
            COMMAND ${CMAKE_COMMAND} -E echo_append "OCS2 Documentation built in ${CMAKE_CURRENT_SOURCE_DIR}/doc"
            VERBATIM)
endif()

#############
## Testing ##
#############
## Info ==============================
## to run tests, cd package folder and run
## $ catkin build -DCMAKE_BUILD_TYPE=RelWithDebInfo --this
## $ catkin run_tests --no-deps --this
## to see the summary of unit test results run
## $ catkin_test_results ../../../build/ocs2_ocs2

## Declare a C++ executable
## With catkin_make all packages are built within a single CMake context
## The recommended prefix ensures that target names across packages don't collide

###############
## Quadrotor ##
###############

add_executable(quadrotor_mpc 
  src/quadrotor/QuadrotorInterface.cpp
  src/quadrotor/MPC_Quadrotor_Node.cpp
)
add_dependencies(quadrotor_mpc
  ${catkin_EXPORTED_TARGETS}
)
target_link_libraries(quadrotor_mpc
  ${catkin_LIBRARIES}
  ${Boost_LIBRARIES}
)

add_executable(quadrotor_dummy_test
  src/quadrotor/QuadrotorInterface.cpp
  src/quadrotor/Dummy_Quadrotor_Node.cpp
)
add_dependencies(quadrotor_dummy_test
  ${catkin_EXPORTED_TARGETS}
)
target_link_libraries(quadrotor_dummy_test
  ${catkin_LIBRARIES}
  ${Boost_LIBRARIES}
)

add_executable(quadrotor_target
  src/quadrotor/QuadrotorTargetPoseCommand.cpp
)
add_dependencies(quadrotor_target
  ${catkin_EXPORTED_TARGETS}
)
target_link_libraries(quadrotor_target
  ${catkin_LIBRARIES}
  ${Boost_LIBRARIES}
)

#############
## Ballbot ##
#############

add_executable(ballbot_mpc 
  src/ballbot/BallbotInterface.cpp
  src/ballbot/MPC_Ballbot_Node.cpp
)
add_dependencies(ballbot_mpc
  ${catkin_EXPORTED_TARGETS}
)
target_link_libraries(ballbot_mpc
  ${catkin_LIBRARIES}
  ${Boost_LIBRARIES}
  dl
)

add_executable(ballbot_dummy_test
  src/ballbot/BallbotInterface.cpp
  src/ballbot/Dummy_Ballbot_Node.cpp
)
add_dependencies(ballbot_dummy_test
  ${catkin_EXPORTED_TARGETS}
)
target_link_libraries(ballbot_dummy_test
  ${catkin_LIBRARIES}
  ${Boost_LIBRARIES}
  dl
)

<<<<<<< HEAD
add_executable(ballbot_target
  src/ballbot/BallbotTargetPoseCommand.cpp
)
add_dependencies(ballbot_target
  ${catkin_EXPORTED_TARGETS}
)
target_link_libraries(ballbot_target
  ${catkin_LIBRARIES}
  ${Boost_LIBRARIES}
)
=======
#######################
## Double Integrator ##
#######################

add_executable(double_integrator_mpc
        src/double_integrator/DoubleIntegratorInterface.cpp
        src/double_integrator/MPC_Double_Integrator_Node.cpp
        )
add_dependencies(double_integrator_mpc
        ${catkin_EXPORTED_TARGETS}
        )
target_link_libraries(double_integrator_mpc
        ${catkin_LIBRARIES}
        ${Boost_LIBRARIES}
        dl
        )

add_executable(double_integrator_dummy_test
        src/double_integrator/DoubleIntegratorInterface.cpp
        src/double_integrator/Dummy_Double_Integrator_Node.cpp
        )
add_dependencies(double_integrator_dummy_test
        ${catkin_EXPORTED_TARGETS}
        )
target_link_libraries(double_integrator_dummy_test
        ${catkin_LIBRARIES}
        ${Boost_LIBRARIES}
        dl
        )
add_executable(double_integrator_target
        src/double_integrator/DoubleIntegratorTargetPoseCommand.cpp
        )
add_dependencies(double_integrator_target
        ${catkin_EXPORTED_TARGETS}
        )
target_link_libraries(double_integrator_target
        ${catkin_LIBRARIES}
        ${Boost_LIBRARIES}
        )
#add_executable(ballbot_target
#  src/ballbot/BallbotTargetPoseCommand.cpp
#)
#add_dependencies(ballbot_target
#  ${catkin_EXPORTED_TARGETS}
#)
#target_link_libraries(ballbot_target
#  ${catkin_LIBRARIES}
#  ${Boost_LIBRARIES}
#)
>>>>>>> 5c8618fe

###############
## Cart Pole ##
###############

add_executable(cartpole_mpc
  src/cart_pole/CartPoleInterface.cpp
  src/cart_pole/MPC_Cartpole_Node.cpp
)
add_dependencies(cartpole_mpc
  ${catkin_EXPORTED_TARGETS}
)
target_link_libraries(cartpole_mpc
  ${catkin_LIBRARIES}
  ${Boost_LIBRARIES}
  dl
)

add_executable(cartpole_dummy_test
  src/cart_pole/CartPoleInterface.cpp
  src/cart_pole/Dummy_Cartpole_Node.cpp
)
add_dependencies(cartpole_dummy_test
  ${catkin_EXPORTED_TARGETS}
)
target_link_libraries(cartpole_dummy_test
  ${catkin_LIBRARIES}
  ${Boost_LIBRARIES}
  dl
)
<|MERGE_RESOLUTION|>--- conflicted
+++ resolved
@@ -169,7 +169,6 @@
   dl
 )
 
-<<<<<<< HEAD
 add_executable(ballbot_target
   src/ballbot/BallbotTargetPoseCommand.cpp
 )
@@ -180,57 +179,47 @@
   ${catkin_LIBRARIES}
   ${Boost_LIBRARIES}
 )
-=======
+
 #######################
 ## Double Integrator ##
 #######################
 
 add_executable(double_integrator_mpc
-        src/double_integrator/DoubleIntegratorInterface.cpp
-        src/double_integrator/MPC_Double_Integrator_Node.cpp
-        )
+  src/double_integrator/DoubleIntegratorInterface.cpp
+  src/double_integrator/MPC_Double_Integrator_Node.cpp
+)
 add_dependencies(double_integrator_mpc
-        ${catkin_EXPORTED_TARGETS}
-        )
+  ${catkin_EXPORTED_TARGETS}
+)
 target_link_libraries(double_integrator_mpc
-        ${catkin_LIBRARIES}
-        ${Boost_LIBRARIES}
-        dl
-        )
+  ${catkin_LIBRARIES}
+  ${Boost_LIBRARIES}
+  dl
+)
 
 add_executable(double_integrator_dummy_test
-        src/double_integrator/DoubleIntegratorInterface.cpp
-        src/double_integrator/Dummy_Double_Integrator_Node.cpp
-        )
+  src/double_integrator/DoubleIntegratorInterface.cpp
+  src/double_integrator/Dummy_Double_Integrator_Node.cpp
+)
 add_dependencies(double_integrator_dummy_test
-        ${catkin_EXPORTED_TARGETS}
-        )
+  ${catkin_EXPORTED_TARGETS}
+)
 target_link_libraries(double_integrator_dummy_test
-        ${catkin_LIBRARIES}
-        ${Boost_LIBRARIES}
-        dl
-        )
+  ${catkin_LIBRARIES}
+  ${Boost_LIBRARIES}
+  dl
+)
+
 add_executable(double_integrator_target
-        src/double_integrator/DoubleIntegratorTargetPoseCommand.cpp
-        )
+  src/double_integrator/DoubleIntegratorTargetPoseCommand.cpp
+)
 add_dependencies(double_integrator_target
-        ${catkin_EXPORTED_TARGETS}
-        )
+  ${catkin_EXPORTED_TARGETS}
+)
 target_link_libraries(double_integrator_target
-        ${catkin_LIBRARIES}
-        ${Boost_LIBRARIES}
-        )
-#add_executable(ballbot_target
-#  src/ballbot/BallbotTargetPoseCommand.cpp
-#)
-#add_dependencies(ballbot_target
-#  ${catkin_EXPORTED_TARGETS}
-#)
-#target_link_libraries(ballbot_target
-#  ${catkin_LIBRARIES}
-#  ${Boost_LIBRARIES}
-#)
->>>>>>> 5c8618fe
+  ${catkin_LIBRARIES}
+  ${Boost_LIBRARIES}
+)
 
 ###############
 ## Cart Pole ##
