--- conflicted
+++ resolved
@@ -54,77 +54,6 @@
 /******************************************************************************************************/
 /******************************************************************************************************/
 void BallbotInterface::loadSettings(const std::string& taskFile) {
-<<<<<<< HEAD
-
-    /*
-    * Default initial condition
-    */
-    loadInitialState(taskFile, initialState_);
-
-    /*
-    * SLQ-MPC settings
-    */
-    slqSettings_.loadSettings(taskFile);
-    mpcSettings_.loadSettings(taskFile);
-
-    /*
-    * Dynamics
-    */
-    // load the flag to generate library files from taskFile
-    boost::property_tree::ptree pt;
-    boost::property_tree::read_info(taskFile_, pt);
-    libraryFilesAreGenerated_ = pt.get<bool>("ballbot_interface.libraryFilesAreGenerated");
-    useCostAD_ = pt.get<bool>("ballbot_interface.useCostAD");
-
-    ballbotSystemDynamicsPtr_.reset(new BallbotSystemDynamics(libraryFilesAreGenerated_));
-
-    if (libraryFilesAreGenerated_){
-        ballbotSystemDynamicsPtr_->loadModels("ballbot_dynamics", libraryFolder_);
-    }else{
-        ballbotSystemDynamicsPtr_->createModels("ballbot_dynamics", libraryFolder_);
-    }
-
-    /*
-    * Cost function
-    */
-    ocs2::loadEigenMatrix(taskFile, "Q", Q_);
-    ocs2::loadEigenMatrix(taskFile, "R", R_);
-    ocs2::loadEigenMatrix(taskFile, "Q_final", QFinal_);
-    ocs2::loadEigenMatrix(taskFile, "x_final", xFinal_);
-    xNominal_ = xFinal_;
-    uNominal_ = dim_t::input_vector_t::Zero();
-
-    std::cerr << "Q:  \n" << Q_ << std::endl;
-    std::cerr << "R:  \n" << R_ << std::endl;
-    std::cerr << "Q_final:\n" << QFinal_ << std::endl;
-    std::cerr << "x_init:   " << initialState_.transpose() << std::endl;
-    std::cerr << "x_final:  " << xFinal_.transpose() << std::endl;
-
-    if (useCostAD_){
-        ballbotCostADPtr_.reset(new BallbotCostAD(Q_, R_, xNominal_, uNominal_, QFinal_, xFinal_, false));
-        ballbotCostADPtr_->createModels("ballbot_cost", libraryFolder_);
-
-    }else{
-        ballbotCostPtr_.reset(new BallbotCost(Q_, R_, xNominal_, uNominal_, QFinal_, xFinal_));
-    }
-
-    /*
-    * Constraints
-    */
-    ballbotConstraintPtr_.reset(new ballbotConstraint_t);
-
-    /*
-    * Initialization
-    */
-    ballbotOperatingPointPtr_.reset(new ballbotOperatingPoint_t(
-            initialState_, dim_t::input_vector_t::Zero()));
-
-    /*
-    * Time partitioning which defines the time horizon and the number of data partitioning
-    */
-    scalar_t timeHorizon;
-    definePartitioningTimes(taskFile, timeHorizon,numPartitions_, partitioningTimes_, true);
-=======
   /*
    * Default initial condition
    */
@@ -180,7 +109,6 @@
   /*
    * Initialization
    */
-  //	cartPoleOperatingPointPtr_.reset(new CartPoleOperatingPoint(dim_t::state_vector_t::Zero(), dim_t::input_vector_t::Zero()));
   ballbotOperatingPointPtr_.reset(new ballbotOperatingPoint_t(initialState_, dim_t::input_vector_t::Zero()));
 
   /*
@@ -188,7 +116,6 @@
    */
   scalar_t timeHorizon;
   definePartitioningTimes(taskFile, timeHorizon, numPartitions_, partitioningTimes_, true);
->>>>>>> e4470217
 }
 
 /******************************************************************************************************/
@@ -198,36 +125,9 @@
   mpcPtr_.reset(new mpc_t(ballbotSystemDynamicsPtr_.get(), ballbotSystemDynamicsPtr_.get(), ballbotConstraintPtr_.get(),
                           ballbotCostPtr_.get(), ballbotOperatingPointPtr_.get(), partitioningTimes_, slqSettings_, mpcSettings_));
 
-<<<<<<< HEAD
-    if (useCostAD_){
-
-        mpcPtr_.reset(new mpc_t(
-                ballbotSystemDynamicsPtr_.get(),
-                ballbotSystemDynamicsPtr_.get(),
-                ballbotConstraintPtr_.get(),
-                ballbotCostADPtr_.get(),
-                ballbotOperatingPointPtr_.get(),
-                partitioningTimes_,
-                slqSettings_,
-                mpcSettings_));
-
-    }else{
-        mpcPtr_.reset(new mpc_t(
-                ballbotSystemDynamicsPtr_.get(),
-                ballbotSystemDynamicsPtr_.get(),
-                ballbotConstraintPtr_.get(),
-                ballbotCostPtr_.get(),
-                ballbotOperatingPointPtr_.get(),
-                partitioningTimes_,
-                slqSettings_,
-                mpcSettings_));
-    }
-
-=======
   std::unique_ptr<BallbotCost> cost(ballbotCostPtr_->clone());
   mpcPi_.reset(
       new mpc_pi_t(ballbotSystemDynamicsPtr_, std::move(cost), *ballbotConstraintPtr_, partitioningTimes_, mpcSettings_, piSettings_));
->>>>>>> e4470217
 }
 
 /******************************************************************************************************/
